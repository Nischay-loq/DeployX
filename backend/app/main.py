--- conflicted
+++ resolved
@@ -498,23 +498,16 @@
         # Use a database session
         db = next(get_db())
         try:
-<<<<<<< HEAD
-            agent = agent_crud.register_or_update_agent(db, reg_data)
-            logger.info(f"Agent {agent.agent_id} registered/updated in database with shells: {agent.shells}")
-=======
             device = device_crud.register_or_update_device(db, reg_data)
             logger.info(f"Agent {device.agent_id} registered/updated in devices table.")
->>>>>>> 58c7fefe
         finally:
             db.close()
             
         conn_manager.add_agent(reg_data.agent_id, sid, reg_data.shells)
         
-<<<<<<< HEAD
         # Verify shells were stored
         stored_shells = conn_manager.get_agent_shells(reg_data.agent_id)
         logger.info(f"Verified stored shells for {reg_data.agent_id}: {stored_shells}")
-=======
         # Broadcast device status change to all frontends immediately
         await sio.emit('device_status_changed', {
             'agent_id': device.agent_id,
@@ -524,7 +517,6 @@
             'ip_address': device.ip_address
         })
         logger.info(f"Broadcasted online status for agent {device.agent_id}")
->>>>>>> 58c7fefe
         
         # Notify all frontends about the updated agent list
         await _update_and_send_agent_list()
