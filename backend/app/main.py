from fastapi import FastAPI
from fastapi.middleware.cors import CORSMiddleware
import socketio
import asyncio
import logging
from typing import Dict, List, Set
import uuid
from datetime import datetime
import uvicorn
import os
from dotenv import load_dotenv

load_dotenv()
def get_cors_origins():
    """Get CORS allowed origins from environment variables"""
    return [
        os.getenv('FRONTEND_URL', 'http://localhost:5173'),
        "http://127.0.0.1:5173",
        "http://localhost:5173",
        os.getenv('FRONTEND_ALT_URL', 'http://localhost:3000'),
        "http://127.0.0.1:3000",
        "http://localhost:3000",
        os.getenv('BACKEND_URL', 'http://localhost:8000'),
        "http://127.0.0.1:8000",
        "http://localhost:8000",
        "https://accounts.google.com",
        "https://accounts.google.com/gsi",
    ]

from app.grouping.route import router as groups_router
from app.Devices.routes import router as devices_router
from app.Deployments.routes import router as deployments_router
from app.software.routes import router as software_router
from app.files.routes import router as files_router
from app.agents.routes import router as agents_router
from app.auth import routes
from app.auth.database import engine, get_db, Base
from app.command_deployment.routes import router as deployment_router
from app.dashboard.routes import router as dashboard_router
from app.command_deployment.executor import command_executor
<<<<<<< HEAD
from app.grouping import models as grouping_models  # Import grouping models
from app.Deployments import models as deployment_models  # Import deployment models
from app.software import models as software_models  # Import software models
from app.files import models as file_models  # Import file models
from app.auth.database import get_db
from app.agents import crud as agent_crud, schemas as agent_schemas
=======
from app.grouping import models as grouping_models
from app.Deployments import models as deployment_models
from app.files import models as file_models
from app.agents import schemas as agent_schemas, crud as agent_crud
>>>>>>> 4542717c
from app.Devices import crud as device_crud
from app.grouping.models import Device

logging.basicConfig(level=logging.INFO, format='%(asctime)s - %(name)s - %(levelname)s - %(message)s')
logger = logging.getLogger(__name__)

sio = socketio.AsyncServer(
    cors_allowed_origins=get_cors_origins(),
    logger=False,
    engineio_logger=False,
    async_mode='asgi',
<<<<<<< HEAD
    ping_timeout=60,  # 60 second timeout for better stability
    ping_interval=25  # 25 second ping interval
=======
    ping_timeout=60,  # Ping timeout: 60 seconds
    ping_interval=25  # Ping every 25 seconds to keep connection alive
>>>>>>> 4542717c
)

Base.metadata.create_all(bind=engine)

app = FastAPI(title="Remote Command Execution Backend")

app.add_middleware(
    CORSMiddleware,
    allow_origins=get_cors_origins(),
    allow_credentials=True,
    allow_methods=["GET", "POST", "PUT", "DELETE", "OPTIONS", "HEAD", "PATCH"],
    allow_headers=[
        "*",
        "Authorization",
        "Content-Type",
        "X-Requested-With",
        "Accept",
        "Origin",
        "Access-Control-Request-Method",
        "Access-Control-Request-Headers",
    ],
    expose_headers=["*"],
)

app.include_router(routes.router)
app.include_router(groups_router)
app.include_router(devices_router)
app.include_router(agents_router)
app.include_router(deployment_router)
app.include_router(deployments_router)
app.include_router(software_router)
app.include_router(files_router)
app.include_router(dashboard_router)

@app.get("/test/deployments")
def test_deployments():
    """Test endpoint for deployments without authentication"""
    return [
        {
            "id": 1,
            "deployment_name": "Test Deployment",
            "status": "completed",
            "started_at": "2024-01-01T00:00:00",
            "ended_at": "2024-01-01T01:00:00",
            "device_count": 3,
            "rollback_performed": False
        }
    ]

@app.get("/test/devices")
def test_devices():
    """Test endpoint for devices without authentication"""
    return [
        {
            "id": 1,
            "name": "Web Server 01",
            "ip_address": "192.168.1.10",
            "status": "online",
            "os_type": "Ubuntu 20.04",
            "last_seen": "2024-01-15T10:30:00Z",
            "groups": ["Web Servers", "Production"],
            "cpu_usage": 45,
            "memory_usage": 60,
            "disk_usage": 25
        },
        {
            "id": 2,
            "name": "Database Server",
            "ip_address": "192.168.1.20",
            "status": "online",
            "os_type": "CentOS 8",
            "last_seen": "2024-01-15T10:29:00Z",
            "groups": ["Database Servers"],
            "cpu_usage": 30,
            "memory_usage": 80,
            "disk_usage": 55
        },
        {
            "id": 3,
            "name": "App Server 02",
            "ip_address": "192.168.1.30",
            "status": "offline",
            "os_type": "Windows Server 2019",
            "last_seen": "2024-01-15T09:15:00Z",
            "groups": ["Application Servers"],
            "cpu_usage": 0,
            "memory_usage": 0,
            "disk_usage": 40
        },
        {
            "id": 4,
            "name": "Load Balancer",
            "ip_address": "192.168.1.5",
            "status": "online",
            "os_type": "nginx",
            "last_seen": "2024-01-15T10:31:00Z",
            "groups": ["Load Balancers", "Production"],
            "cpu_usage": 15,
            "memory_usage": 25,
            "disk_usage": 10
        },
        {
            "id": 5,
            "name": "Backup Server",
            "ip_address": "192.168.1.40",
            "status": "maintenance",
            "os_type": "Ubuntu 22.04",
            "last_seen": "2024-01-15T08:45:00Z",
            "groups": ["Backup Servers"],
            "cpu_usage": 5,
            "memory_usage": 35,
            "disk_usage": 85
        }
    ]

@app.get("/test/groups")
def test_groups():
    """Test endpoint for groups without authentication"""
    return [
        {
            "id": 1,
            "name": "Web Servers",
            "description": "Production web servers",
            "device_ids": [1, 2],
            "created_at": "2024-01-01T00:00:00",
            "updated_at": "2024-01-01T00:00:00"
        },
        {
            "id": 2,
            "name": "Database Servers",
            "description": "Database cluster nodes",
            "device_ids": [3],
            "created_at": "2024-01-01T00:00:00",
            "updated_at": "2024-01-01T00:00:00"
        }
    ]

@app.options("/{path:path}")
async def options_handler(path: str):
    from fastapi import Response
    return Response(
        status_code=200,
        headers={
            "Access-Control-Allow-Origin": "*",
            "Access-Control-Allow-Methods": "GET, POST, PUT, DELETE, OPTIONS",
            "Access-Control-Allow-Headers": "*",
            "Access-Control-Max-Age": "86400",
        }
    )

class ConnectionManager:
    def __init__(self):
        self.agents: Dict[str, dict] = {}
        self.frontends: Set[str] = set()
        self.agent_frontend_mapping: Dict[str, str] = {}
        self.sid_to_agent: Dict[str, str] = {}
        self.sid_to_type: Dict[str, str] = {}
    
    def add_agent(self, agent_id: str, sid: str, shells: List[str]):
        """Add a new agent connection"""
        self.agents[agent_id] = {
            'sid': sid,
            'shells': shells,
            'connected_at': datetime.now()
        }
        self.sid_to_agent[sid] = agent_id
        self.sid_to_type[sid] = 'agent'
        logger.info(f"Agent {agent_id} connected (sid: {sid}) with shells: {shells}")
    
    def add_frontend(self, sid: str):
        """Add a frontend connection"""
        self.frontends.add(sid)
        self.sid_to_type[sid] = 'frontend'
        logger.info(f"Frontend connected (sid: {sid})")
    
    def remove_connection(self, sid: str):
        """Remove a connection by session ID"""
        connection_type = self.sid_to_type.pop(sid, None)
        
        if connection_type == 'agent':
            agent_id = self.sid_to_agent.pop(sid, None)
            if agent_id:
                self.agents.pop(agent_id, None)
                self.agent_frontend_mapping.pop(agent_id, None)
                logger.info(f"Agent {agent_id} disconnected (sid: {sid})")
                return 'agent', agent_id
                
        elif connection_type == 'frontend':
            self.frontends.discard(sid)
            to_remove = [agent_id for agent_id, frontend_sid in self.agent_frontend_mapping.items() if frontend_sid == sid]
            for agent_id in to_remove:
                del self.agent_frontend_mapping[agent_id]
            logger.info(f"Frontend disconnected (sid: {sid})")
            return 'frontend', None
            
        return None, None
    
    def get_agent_list(self) -> List[str]:
        """Get list of connected agent IDs"""
        return list(self.agents.keys())
    
    def get_agent_shells(self, agent_id: str) -> List[str]:
        """Get available shells for an agent"""
        agent_data = self.agents.get(agent_id, {})
        return agent_data.get('shells', [])
    
    def get_agent_sid(self, agent_id: str) -> str:
        """Get socket ID for an agent"""
        return self.agents.get(agent_id, {}).get('sid')
    
    def is_agent_connected(self, agent_id: str) -> bool:
        """Check if agent is truly connected and responsive"""
        agent_data = self.agents.get(agent_id)
        if not agent_data:
            return False
        
        # Check if connection is recent (within last 30 seconds)
        from datetime import datetime, timedelta
        last_seen = agent_data.get('last_heartbeat', agent_data.get('connected_at'))
        if last_seen and isinstance(last_seen, datetime):
            time_diff = datetime.now() - last_seen
            return time_diff.total_seconds() < 30
        
        return True  # Default to true if no timestamp available
    
    def get_agent_by_sid(self, sid: str) -> str:
        """Get agent ID by session ID"""
        return self.sid_to_agent.get(sid)
    
    def map_agent_to_frontend(self, agent_id: str, frontend_sid: str):
        """Map an agent to a frontend for communication"""
        self.agent_frontend_mapping[agent_id] = frontend_sid
        logger.info(f"Mapped agent {agent_id} to frontend {frontend_sid}")
    
    def get_frontend_for_agent(self, agent_id: str) -> str:
        """Get the frontend SID mapped to an agent"""
        return self.agent_frontend_mapping.get(agent_id)

conn_manager = ConnectionManager()

<<<<<<< HEAD
# Helper function to get Socket.IO components
def get_socketio_components():
    """Get Socket.IO server and connection manager instances"""
    return sio, conn_manager

# Helper function to get and send agent list
=======
>>>>>>> 4542717c
async def _update_and_send_agent_list(sid=None):
    """Helper to fetch agents from devices table, update status, and emit to frontends."""
    db = next(get_db())
    try:
        db_devices = db.query(Device).filter(Device.agent_id.isnot(None)).all()
        online_agent_ids = set(conn_manager.get_agent_list())
        
        agents_with_status = []
        for device in db_devices:
            agent_info = {
                'id': device.id,
                'agent_id': device.agent_id,
                'machine_id': device.machine_id,
                'hostname': device.device_name,
                'os': device.os,
                'os_version': device.os_version,
                'os_release': device.os_release,
                'processor': device.processor,
                'python_version': device.python_version,
                'cpu_count': device.cpu_count,
                'memory_total': device.memory_total,
                'memory_available': device.memory_available,
                'disk_total': device.disk_total,
                'disk_free': device.disk_free,
                'shells': device.shells,
                'status': 'online' if device.agent_id in online_agent_ids else 'offline',
                'last_seen': device.last_seen.isoformat() if device.last_seen else None,
                'updated_at': device.updated_at.isoformat() if device.updated_at else None,
                'system_info': device.system_info
            }
            agents_with_status.append(agent_info)

        target = sid if sid else None
        if target:
            await sio.emit('agents_list', agents_with_status, room=target)
            logger.info(f"Sent full agent list to frontend {sid}")
        else:
            await sio.emit('agents_list', agents_with_status)
            logger.info("Sent full agent list to all frontends")
            
    except Exception as e:
        logger.error(f"Error in _update_and_send_agent_list: {e}")
    finally:
        db.close()

command_executor.set_socketio(sio, conn_manager)

@sio.event
async def connect(sid, environ, auth):
    """Handle new socket connections"""
    client_origin = environ.get('HTTP_ORIGIN', 'unknown')
    logger.info(f"Client {sid} connected from {client_origin}")

@sio.event
async def join_room(sid, data):
    """Handle agent joining its room for targeted messages"""
    try:
        room = data.get('room')
        if room:
            sio.enter_room(sid, room)
            logger.info(f"[OK] Session {sid} joined room: {room}")
            return {'status': 'success', 'room': room}
        else:
            logger.error(f"No room specified in join_room request from {sid}")
            return {'status': 'error', 'message': 'No room specified'}
    except Exception as e:
        logger.error(f"Error joining room for sid {sid}: {e}")
        return {'status': 'error', 'message': str(e)}

@sio.event
async def disconnect(sid):
    """Handle socket disconnections"""
    try:
        connection_type, agent_id = conn_manager.remove_connection(sid)
        
        if connection_type == 'agent' and agent_id:
            db = next(get_db())
            try:
                device = device_crud.update_device_status(db, agent_id, "offline")
                logger.info(f"Agent {agent_id} status updated to offline in devices table.")
                
                if device:
                    await sio.emit('device_status_changed', {
                        'agent_id': device.agent_id,
                        'device_name': device.device_name,
                        'status': 'offline',
                        'last_seen': device.last_seen.isoformat() if device.last_seen else None,
                        'ip_address': device.ip_address
                    })
                    logger.info(f"Broadcasted offline status for agent {device.agent_id}")
            finally:
                db.close()

            await _update_and_send_agent_list()
            
        elif connection_type == 'frontend':
            logger.info(f"Frontend {sid} disconnected")
            
    except Exception as e:
        logger.error(f"Error handling disconnect for sid {sid}: {e}")

@sio.event
async def get_shells(sid, agent_id):
    """Get available shells for a specific agent"""
    try:
        if sid not in conn_manager.frontends:
            logger.warning(f"Ignoring shells request from disconnected frontend {sid}")
            return
            
        logger.info(f"Shell list request for agent {agent_id} from {sid}")
        
        if agent_id not in conn_manager.agents:
            logger.error(f"Agent {agent_id} not found in connected agents")
            logger.info(f"Available agents: {list(conn_manager.agents.keys())}")
            await sio.emit('shells_list', [], room=sid)
            return
            
        shells = conn_manager.get_agent_shells(agent_id)
        logger.info(f"Found shells for {agent_id}: {shells}")
        
        if not shells:
            logger.warning(f"No shells found for agent {agent_id}")
            db = next(get_db())
            try:
                device = device_crud.get_device_by_agent_id(db, agent_id)
                if device and device.shells:
                    shells = device.shells
                    logger.info(f"Retrieved shells from database: {shells}")
            finally:
                db.close()
        
        await sio.emit('shells_list', shells or [], room=sid)
        logger.info(f"Sent shell list to {sid}: {shells}")
    except Exception as e:
        logger.error(f"Error getting shells for agent {agent_id}: {e}")
        await sio.emit('error', {'message': f'Error getting shells: {str(e)}'}, room=sid)

@sio.event
async def agent_register(sid, data):
    """Handle agent registration"""
    try:
        logger.info(f"Agent registration request from {sid} with data: {data}")
        
        reg_data = agent_schemas.DeviceRegistrationRequest(**data)
        
        db = next(get_db())
        try:
            device = device_crud.register_or_update_device(db, reg_data)
            logger.info(f"Agent {device.agent_id} registered/updated in devices table.")
        finally:
            db.close()
            
        conn_manager.add_agent(reg_data.agent_id, sid, reg_data.shells)
        
        await sio.emit('device_status_changed', {
            'agent_id': device.agent_id,
            'device_name': device.device_name,
            'status': 'online',
            'last_seen': device.last_seen.isoformat() if device.last_seen else None,
            'ip_address': device.ip_address
        })
        logger.info(f"Broadcasted online status for agent {device.agent_id}")
        
        await _update_and_send_agent_list()
        
        await sio.emit('registration_success', {'agent_id': reg_data.agent_id}, room=sid)
        logger.info(f"Agent {reg_data.agent_id} registered successfully via socket.")
        
    except Exception as e:
        logger.error(f"Error registering agent: {e}")
        await sio.emit('registration_error', {'message': str(e)}, room=sid)

@sio.event
async def frontend_register(sid, data):
    """Handle frontend registration"""
    try:
        logger.info(f"Frontend registration request from {sid}")
        conn_manager.add_frontend(sid)
        
        await _update_and_send_agent_list(sid=sid)
        
    except Exception as e:
        logger.error(f"Error registering frontend: {e}")

@sio.event
async def get_agents(sid):
    """Get list of connected agents"""
    try:
        await _update_and_send_agent_list(sid=sid)
    except Exception as e:
        logger.error(f"Error getting agents: {e}")

@sio.event
async def agent_heartbeat(sid, data):
    """Handle agent heartbeat to update last_seen and keep status online"""
    try:
        agent_id = data.get('agent_id') if isinstance(data, dict) else None
        
        if not agent_id:
            agent_id = conn_manager.get_agent_by_sid(sid)
        
        if agent_id:
            # Update last heartbeat timestamp in connection manager
            if agent_id in conn_manager.agents:
                conn_manager.agents[agent_id]['last_heartbeat'] = datetime.now()
            
            db = next(get_db())
            try:
                device_crud.update_device_last_seen(db, agent_id)
                logger.debug(f"Heartbeat received from agent {agent_id}")
            finally:
                db.close()
    except Exception as e:
        logger.error(f"Error handling heartbeat: {e}")

@sio.event
async def start_shell(sid, data):
    """Request agent to start a specific shell"""
    try:
        if not isinstance(data, dict):
            raise ValueError("Invalid data format - expected dictionary")
        
        agent_id = data.get('agent_id')
        shell = data.get('shell', 'cmd')
        
        if not agent_id:
            raise ValueError("Missing required field: agent_id")
        
        if not isinstance(shell, str) or not shell.strip():
            raise ValueError("Invalid shell parameter")
        
        logger.info(f"Shell start request: agent={agent_id}, shell={shell}, frontend={sid}")
        
        agent_sid = conn_manager.get_agent_sid(agent_id)
        if not agent_sid:
            raise ValueError(f'Agent {agent_id} not found or not connected')
        
        conn_manager.map_agent_to_frontend(agent_id, sid)
        
        await sio.emit('start_shell_request', {'shell': shell}, room=agent_sid)
        logger.info(f"Forwarded start_shell request to agent {agent_id} (sid: {agent_sid})")
        
    except ValueError as ve:
        logger.warning(f"Validation error in start_shell: {ve}")
        await sio.emit('error', {'message': str(ve), 'type': 'validation_error'}, room=sid)
    except Exception as e:
        logger.error(f"Error starting shell: {e}")
        await sio.emit('error', {'message': f'Error starting shell: {str(e)}', 'type': 'server_error'}, room=sid)

@sio.event
async def stop_shell(sid, data):
    """Request agent to stop current shell"""
    try:
        agent_id = data.get('agent_id')
        logger.info(f"Shell stop request: agent={agent_id}, frontend={sid}")

        agent_sid = conn_manager.get_agent_sid(agent_id)
        if agent_sid:
            await sio.emit('stop_shell_request', {}, room=agent_sid)
            logger.info(f"Forwarded stop_shell request to agent {agent_id} (sid: {agent_sid})")
        else:
            error_msg = f'Agent {agent_id} not found or not connected'
            logger.error(error_msg)
            await sio.emit('error', {'message': error_msg}, room=sid)
    except Exception as e:
        logger.error(f"Error stopping shell: {e}")
        await sio.emit('error', {'message': f'Error stopping shell: {str(e)}'}, room=sid)

@sio.event
async def command_input(sid, data):
    """Forward command input from frontend to agent"""
    try:
        if not isinstance(data, dict):
            raise ValueError("Invalid data format - expected dictionary")
        
        agent_id = data.get('agent_id')
        command = data.get('command')
        
        if not agent_id:
            raise ValueError("Missing required field: agent_id")
        
        if command is None:
            raise ValueError("Missing required field: command")
        
        if not isinstance(command, str):
            raise ValueError("Command must be a string")
        
        logger.debug(f"Command input: agent={agent_id}, command={repr(command)}, frontend={sid}")
        
        agent_sid = conn_manager.get_agent_sid(agent_id)
        if not agent_sid:
            raise ValueError(f'Agent {agent_id} not found or not connected')
        
        await sio.emit('command_input', {'command': command}, room=agent_sid)
        logger.debug(f"Forwarded command to agent {agent_id}")
        
    except ValueError as ve:
        logger.warning(f"Validation error in command_input: {ve}")
        await sio.emit('error', {'message': str(ve), 'type': 'validation_error'}, room=sid)
    except Exception as e:
        logger.error(f"Error forwarding command: {e}")
        await sio.emit('error', {'message': f'Error forwarding command: {str(e)}', 'type': 'server_error'}, room=sid)

@sio.event
async def command_output(sid, data):
    """Forward command output from agent to frontend"""
    try:
        agent_id = conn_manager.get_agent_by_sid(sid)
        
        if agent_id:
            frontend_sid = conn_manager.get_frontend_for_agent(agent_id)
            if frontend_sid:
                output = data.get('output', '')
                await sio.emit('command_output', output, room=frontend_sid)
            else:
                logger.warning(f"No frontend mapped for agent {agent_id}")
        else:
            logger.warning(f"Received output from unknown agent (sid: {sid})")
    except Exception as e:
        logger.error(f"Error forwarding output: {e}")

@sio.event
async def shell_started(sid, data):
    """Handle shell started confirmation from agent"""
    try:
        agent_id = conn_manager.get_agent_by_sid(sid)
        
        if agent_id:
            frontend_sid = conn_manager.get_frontend_for_agent(agent_id)
            if frontend_sid:
                shell = data.get('shell')
                await sio.emit('shell_started', shell, room=frontend_sid)
                logger.info(f"Shell {shell} started on agent {agent_id}, notified frontend {frontend_sid}")
            else:
                logger.warning(f"No frontend mapped for agent {agent_id}")
        else:
            logger.warning(f"Received shell_started from unknown agent (sid: {sid})")
    except Exception as e:
        logger.error(f"Error handling shell started: {e}")

@sio.event
async def shell_stopped(sid, data):
    """Handle shell stopped notification from agent"""
    try:
        agent_id = conn_manager.get_agent_by_sid(sid)
        if agent_id:
            frontend_sid = conn_manager.get_frontend_for_agent(agent_id)
            if frontend_sid:
                await sio.emit('shell_stopped', data or {}, room=frontend_sid)
                logger.info(f"Shell stopped on agent {agent_id}, notified frontend {frontend_sid}")
            else:
                logger.warning(f"No frontend mapped for agent {agent_id}")
        else:
            logger.warning(f"Received shell_stopped from unknown agent (sid: {sid})")
    except Exception as e:
        logger.error(f"Error handling shell stopped: {e}")

@sio.event
async def deployment_command_output(sid, data):
    """Handle output from deployment command execution"""
    try:
        cmd_id = data.get('command_id')
        output = data.get('output', '')
        
        if cmd_id:
            await command_executor.handle_command_output(cmd_id, output)
            
            await sio.emit('deployment_command_output', {
                'command_id': cmd_id,
                'output': output
            })
    except Exception as e:
        logger.error(f"Error handling deployment command output: {e}")

@sio.event
async def deployment_command_completed(sid, data):
    """Handle deployment command completion notification from agent"""
    try:
        cmd_id = data.get('command_id')
        success = data.get('success', False)
        final_output = data.get('output', '')
        error = data.get('error', '')
        
        if cmd_id:
            await command_executor.handle_command_completion(
                cmd_id, success, final_output, error
            )
            
            await sio.emit('deployment_command_completed', {
                'command_id': cmd_id,
                'success': success,
                'output': final_output,
                'error': error
            })
    except Exception as e:
        logger.error(f"Error handling deployment command completion: {e}")

@sio.event
async def file_transfer_result(sid, data):
    """Handle file transfer result from agent"""
    try:
        deployment_id = data.get('deployment_id')
        file_id = data.get('file_id')
        success = data.get('success', False)
        message = data.get('message', '')
        error = data.get('error', '')
        path_created = data.get('path_created', False)
        file_path = data.get('file_path', '')
        
        logger.info(f"File transfer result - deployment: {deployment_id}, file: {file_id}, success: {success}")
        
        agent_id = conn_manager.get_agent_by_sid(sid)
        
        if not agent_id:
            logger.error(f"Could not find agent for sid {sid}")
            return
        
        from app.auth.database import get_db
        from app.files import crud
        from app.grouping.models import Device
        
        db = next(get_db())
        try:
            device = db.query(Device).filter(Device.agent_id == agent_id).first()
            
            if not device:
                logger.error(f"Could not find device for agent {agent_id}")
                return
            
            status = "success" if success else "error"
            result_message = message if success else error
            
            crud.create_deployment_result(
                db, 
                deployment_id, 
                device.id, 
                file_id, 
                status,
                result_message,
                path_created=path_created,
                error_details=error if not success else None
            )
            
            logger.info(f"Updated deployment result for device {device.id}")
            
<<<<<<< HEAD
            # Notify all frontends about the file transfer result
            try:
                await sio.emit('file_transfer_update', {
                    'deployment_id': deployment_id,
                    'device_id': device.id,
                    'device_name': device.device_name,
                    'file_id': file_id,
                    'success': success,
                    'message': result_message,
                    'path_created': path_created
                })
            except Exception as emit_error:
                logger.error(f"Failed to emit file transfer update: {emit_error}")
=======
            await sio.emit('file_transfer_update', {
                'deployment_id': deployment_id,
                'device_id': device.id,
                'device_name': device.device_name,
                'file_id': file_id,
                'success': success,
                'message': result_message,
                'path_created': path_created
            })
>>>>>>> 4542717c
            
        finally:
            db.close()
            
    except Exception as e:
        logger.error(f"Error handling file transfer result: {e}")
        logger.exception(e)

<<<<<<< HEAD
@sio.event
async def execute_deployment_command(sid, data):
    """Handle execute deployment command request from frontend or internal system"""
    try:
        # This could be called by frontend directly or by the executor
        # For now, let's just handle the agent's response to a deployment command
        pass
    except Exception as e:
        logger.error(f"Error handling execute deployment command: {e}")

@sio.event
async def software_installation_status(sid, data):
    """Handle software installation status updates from agent"""
    try:
        deployment_id = data.get('deployment_id')
        device_id = data.get('device_id')
        status = data.get('status')
        progress = data.get('progress', 0)
        message = data.get('message', '')
        error = data.get('error')
        
        logger.info(f"Software installation status - Deployment: {deployment_id}, Device: {device_id}, Status: {status}, Progress: {progress}%")
        
        # Update database
        db = next(get_db())
        try:
            from app.Deployments.models import DeploymentTarget
            
            target = db.query(DeploymentTarget).filter(
                DeploymentTarget.deployment_id == deployment_id,
                DeploymentTarget.device_id == device_id
            ).first()
            
            if target:
                target.progress_percent = progress
                
                if status == 'completed':
                    target.status = 'success'
                    target.completed_at = datetime.utcnow()
                elif status == 'failed':
                    target.status = 'failed'
                    target.error_message = error or message
                    target.completed_at = datetime.utcnow()
                elif status in ['in_progress', 'downloading', 'installing']:
                    target.status = 'in_progress'
                    if not target.started_at:
                        target.started_at = datetime.utcnow()
                
                db.commit()
                logger.info(f"Updated deployment target {target.id} status to {target.status}")
        finally:
            db.close()
        
        # Forward status to all connected frontends
        await sio.emit('software_deployment_update', data, room='frontends')
        
    except Exception as e:
        logger.error(f"Error handling software installation status: {e}", exc_info=True)

@sio.event
async def software_download_progress(sid, data):
    """Handle software download progress updates from agent"""
    try:
        logger.debug(f"Software download progress: {data}")
        # Forward to frontends for real-time updates
        await sio.emit('software_download_progress', data, room='frontends')
    except Exception as e:
        logger.error(f"Error handling software download progress: {e}")

# Health check endpoint
=======
>>>>>>> 4542717c
@app.get("/health")
async def health_check():
    return {
        "status": "healthy",
        "agents_connected": len(conn_manager.agents),
        "frontends_connected": len(conn_manager.frontends),
        "timestamp": datetime.now().isoformat()
    }

@app.get("/api/agents")
async def get_agents_rest():
    db = next(get_db())
    try:
        db_devices = db.query(Device).filter(Device.agent_id.isnot(None)).all()
        online_agent_ids = set(conn_manager.get_agent_list())
        
        agents_info = {}
        for device in db_devices:
            if device.agent_id:
                connection_info = conn_manager.agents.get(device.agent_id, {})
                agents_info[device.agent_id] = {
                    "device_name": device.device_name,
                    "ip_address": device.ip_address,
                    "mac_address": device.mac_address,
                    "os": device.os,
                    "status": "online" if device.agent_id in online_agent_ids else "offline",
                    "shells": device.shells or connection_info.get("shells", []),
                    "connected_at": connection_info.get("connected_at", "").isoformat() if connection_info.get("connected_at") else None,
                    "last_seen": device.last_seen.isoformat() if device.last_seen else None,
                    "system_info": device.system_info
                }
        return {"agents": agents_info}
    finally:
        db.close()


@app.get("/")
async def root():
    return {"message": "Remote Terminal Server with Real CMD Running (Socket.IO)"}

socket_app = socketio.ASGIApp(sio, app)

def start():
    """Start the backend server."""
    logger.info("Starting Remote Command Execution Backend...")
    logger.info("Backend will be available at: https://deployx-server.onrender.com")
    logger.info("Socket.IO endpoint: wss://deployx-server.onrender.com/socket.io/")<|MERGE_RESOLUTION|>--- conflicted
+++ resolved
@@ -10,22 +10,36 @@
 import os
 from dotenv import load_dotenv
 
+# Load environment variables
 load_dotenv()
+
+# Configuration from environment variables
 def get_cors_origins():
     """Get CORS allowed origins from environment variables"""
-    return [
-        os.getenv('FRONTEND_URL', 'http://localhost:5173'),
-        "http://127.0.0.1:5173",
-        "http://localhost:5173",
-        os.getenv('FRONTEND_ALT_URL', 'http://localhost:3000'),
-        "http://127.0.0.1:3000",
-        "http://localhost:3000",
-        os.getenv('BACKEND_URL', 'http://localhost:8000'),
-        "http://127.0.0.1:8000",
-        "http://localhost:8000",
-        "https://accounts.google.com",
-        "https://accounts.google.com/gsi",
-    ]
+    environment = os.getenv('ENVIRONMENT', 'development')
+    
+    if environment == 'development':
+        return [
+            os.getenv('DEV_FRONTEND_URL', 'http://localhost:5173'),
+            os.getenv('FRONTEND_LOCAL_URL', 'http://localhost:5173'),
+            "http://127.0.0.1:5173",
+            os.getenv('FRONTEND_ALT_URL', 'http://localhost:3000'),
+            "http://127.0.0.1:3000",
+            os.getenv('DEV_BACKEND_URL', 'http://localhost:8000'),
+            "http://127.0.0.1:8000",
+        ]
+    else:
+        return [
+            os.getenv('FRONTEND_URL', 'https://deployxsystem.vercel.app'),
+            os.getenv('FRONTEND_LOCAL_URL', 'http://localhost:5173'),
+            "http://127.0.0.1:5173",
+            os.getenv('FRONTEND_ALT_URL', 'http://localhost:3000'),
+            "http://127.0.0.1:3000",
+            os.getenv('DEV_BACKEND_URL', 'http://localhost:8000'),
+            "http://127.0.0.1:8000",
+            "https://accounts.google.com",
+            "https://accounts.google.com/gsi",
+        ]
 
 from app.grouping.route import router as groups_router
 from app.Devices.routes import router as devices_router
@@ -38,19 +52,16 @@
 from app.command_deployment.routes import router as deployment_router
 from app.dashboard.routes import router as dashboard_router
 from app.command_deployment.executor import command_executor
-<<<<<<< HEAD
 from app.grouping import models as grouping_models  # Import grouping models
 from app.Deployments import models as deployment_models  # Import deployment models
 from app.software import models as software_models  # Import software models
 from app.files import models as file_models  # Import file models
 from app.auth.database import get_db
 from app.agents import crud as agent_crud, schemas as agent_schemas
-=======
 from app.grouping import models as grouping_models
 from app.Deployments import models as deployment_models
 from app.files import models as file_models
 from app.agents import schemas as agent_schemas, crud as agent_crud
->>>>>>> 4542717c
 from app.Devices import crud as device_crud
 from app.grouping.models import Device
 
@@ -62,19 +73,16 @@
     logger=False,
     engineio_logger=False,
     async_mode='asgi',
-<<<<<<< HEAD
     ping_timeout=60,  # 60 second timeout for better stability
     ping_interval=25  # 25 second ping interval
-=======
-    ping_timeout=60,  # Ping timeout: 60 seconds
-    ping_interval=25  # Ping every 25 seconds to keep connection alive
->>>>>>> 4542717c
 )
 
 Base.metadata.create_all(bind=engine)
 
+# Create FastAPI app
 app = FastAPI(title="Remote Command Execution Backend")
 
+# Add CORS middleware BEFORE including routers
 app.add_middleware(
     CORSMiddleware,
     allow_origins=get_cors_origins(),
@@ -93,6 +101,9 @@
     expose_headers=["*"],
 )
 
+# Log CORS origins for debugging
+logger.info(f"CORS allowed origins: {get_cors_origins()}")
+
 app.include_router(routes.router)
 app.include_router(groups_router)
 app.include_router(devices_router)
@@ -102,6 +113,11 @@
 app.include_router(software_router)
 app.include_router(files_router)
 app.include_router(dashboard_router)
+
+# Health check endpoint
+@app.get("/health")
+def health_check():
+    return {"status": "healthy", "message": "Backend is running"}
 
 @app.get("/test/deployments")
 def test_deployments():
@@ -309,15 +325,12 @@
 
 conn_manager = ConnectionManager()
 
-<<<<<<< HEAD
 # Helper function to get Socket.IO components
 def get_socketio_components():
     """Get Socket.IO server and connection manager instances"""
     return sio, conn_manager
 
 # Helper function to get and send agent list
-=======
->>>>>>> 4542717c
 async def _update_and_send_agent_list(sid=None):
     """Helper to fetch agents from devices table, update status, and emit to frontends."""
     db = next(get_db())
@@ -763,7 +776,6 @@
             
             logger.info(f"Updated deployment result for device {device.id}")
             
-<<<<<<< HEAD
             # Notify all frontends about the file transfer result
             try:
                 await sio.emit('file_transfer_update', {
@@ -777,17 +789,6 @@
                 })
             except Exception as emit_error:
                 logger.error(f"Failed to emit file transfer update: {emit_error}")
-=======
-            await sio.emit('file_transfer_update', {
-                'deployment_id': deployment_id,
-                'device_id': device.id,
-                'device_name': device.device_name,
-                'file_id': file_id,
-                'success': success,
-                'message': result_message,
-                'path_created': path_created
-            })
->>>>>>> 4542717c
             
         finally:
             db.close()
@@ -796,7 +797,6 @@
         logger.error(f"Error handling file transfer result: {e}")
         logger.exception(e)
 
-<<<<<<< HEAD
 @sio.event
 async def execute_deployment_command(sid, data):
     """Handle execute deployment command request from frontend or internal system"""
@@ -866,18 +866,7 @@
     except Exception as e:
         logger.error(f"Error handling software download progress: {e}")
 
-# Health check endpoint
-=======
->>>>>>> 4542717c
-@app.get("/health")
-async def health_check():
-    return {
-        "status": "healthy",
-        "agents_connected": len(conn_manager.agents),
-        "frontends_connected": len(conn_manager.frontends),
-        "timestamp": datetime.now().isoformat()
-    }
-
+# Get agents endpoint (REST API alternative)
 @app.get("/api/agents")
 async def get_agents_rest():
     db = next(get_db())
