--- conflicted
+++ resolved
@@ -122,29 +122,6 @@
     current_user: User = Depends(get_current_user)
 ):
     """Get all deployments for the current user"""
-<<<<<<< HEAD
-    deployments = db.query(Deployment).filter(
-        Deployment.initiated_by == current_user.id
-    ).order_by(Deployment.started_at.desc()).all()
-    
-    result = []
-    for deployment in deployments:
-        # Count total devices in deployment
-        device_count = db.query(DeploymentTarget).filter(
-            DeploymentTarget.deployment_id == deployment.id
-        ).count()
-        
-        result.append({
-            "id": deployment.id,
-            "deployment_name": deployment.deployment_name,
-            "status": deployment.status,
-            "started_at": deployment.started_at.isoformat() if deployment.started_at else None,
-            "ended_at": deployment.ended_at.isoformat() if deployment.ended_at else None,
-            "device_count": device_count
-        })
-    
-    return result
-=======
     try:
         logger.info(f"Fetching deployments for user {current_user.id}")
         deployments = db.query(Deployment).filter(
@@ -191,7 +168,6 @@
         logger.error(f"Error fetching deployments: {str(e)}", exc_info=True)
         raise HTTPException(status_code=500, detail=f"Error fetching deployments: {str(e)}")
 
->>>>>>> 6bac6764
 
 @router.post("/install", response_model=DeploymentResponse)
 async def install_software(
