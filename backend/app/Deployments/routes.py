from fastapi import APIRouter, Depends, HTTPException, BackgroundTasks
from sqlalchemy.orm import Session
<<<<<<< HEAD
from .schemas import DeploymentCreate, DeploymentResponse, DeploymentProgressResponse, RetryRequest, DeploymentListResponse
from .models import Deployment, DeploymentTarget, Checkpoint
from .executor import SoftwareDeploymentExecutor
=======
from .models import (
    Deployment, DeploymentTarget, Checkpoint,
    DeploymentCreate, DeploymentResponse, DeploymentProgressResponse, 
    RetryRequest, DeploymentListResponse
)
>>>>>>> 4542717c
from app.grouping.models import DeviceGroupMap, Device as Devices, DeviceGroup as DeviceGroups
from app.auth.database import get_db, User
from app.auth.utils import get_current_user
from datetime import datetime
from typing import List, Optional
import logging

logger = logging.getLogger(__name__)

router = APIRouter(prefix="/deployments", tags=["Deployments"])

@router.get("/", response_model=List[DeploymentListResponse])
def get_user_deployments(
    db: Session = Depends(get_db),
    current_user: User = Depends(get_current_user)
):
    """Get all deployments for the current user"""
    deployments = db.query(Deployment).filter(
        Deployment.initiated_by == current_user.id
    ).order_by(Deployment.started_at.desc()).all()
    
    result = []
    for deployment in deployments:
        # Count total devices in deployment
        device_count = db.query(DeploymentTarget).filter(
            DeploymentTarget.deployment_id == deployment.id
        ).count()
        
        result.append({
            "id": deployment.id,
            "deployment_name": deployment.deployment_name,
            "status": deployment.status,
            "started_at": deployment.started_at.isoformat() if deployment.started_at else None,
            "ended_at": deployment.ended_at.isoformat() if deployment.ended_at else None,
            "device_count": device_count,
            "rollback_performed": deployment.rollback_performed
        })
    
    return result

@router.post("/install", response_model=DeploymentResponse)
async def install_software(
    data: DeploymentCreate,
    background_tasks: BackgroundTasks,
    db: Session = Depends(get_db),
    current_user: User = Depends(get_current_user)
):
    # Create deployment with user association
    deployment = Deployment(
        deployment_name=data.deployment_name or "Software Installation",
        initiated_by=current_user.id,
        status="in_progress",
        started_at=datetime.utcnow()
    )
    db.add(deployment)
    db.commit()
    db.refresh(deployment)

    # Collect all target device IDs
    target_device_ids = set(data.device_ids)
    
    # Add devices from selected groups (only user's own groups)
    if data.group_ids:
        # First verify that all group_ids belong to the current user
        user_group_ids = db.query(DeviceGroups.id).filter(
            DeviceGroups.id.in_(data.group_ids),
            DeviceGroups.user_id == current_user.id
        ).all()
        user_group_ids = [g[0] for g in user_group_ids]
        
        if user_group_ids:
            group_device_ids = db.query(DeviceGroupMap.device_id).filter(
                DeviceGroupMap.group_id.in_(user_group_ids)
            ).all()
            target_device_ids.update([d[0] for d in group_device_ids])

    if not target_device_ids:
        raise HTTPException(status_code=400, detail="No target devices found")

    # Create deployment targets for all devices
    for device_id in target_device_ids:
        target = DeploymentTarget(deployment_id=deployment.id, device_id=device_id)
        db.add(target)
    db.commit()

    # Add initial checkpoint
    checkpoint = Checkpoint(
        deployment_id=deployment.id,
        step="start",
        status="success",
        timestamp=datetime.utcnow()
    )
    db.add(checkpoint)
    db.commit()

    # Execute deployment in background
    logger.info(f"✓ Created deployment {deployment.id} for {len(target_device_ids)} devices")
    logger.info(f"✓ Software IDs: {data.software_ids}")
    logger.info(f"✓ Target devices: {list(target_device_ids)}")
    
    # Deploy in background - executor will create its own DB session
    background_tasks.add_task(
        execute_deployment_background,
        deployment.id,
        data.software_ids,
        list(target_device_ids),
        data.custom_software
    )
    
    logger.info(f"✓ Background task added for deployment {deployment.id}")

    return {"deployment_id": deployment.id}

def execute_deployment_background(
    deployment_id: int,
    software_ids: List[int],
    device_ids: List[int],
    custom_software: Optional[str] = None
):
    """Execute deployment in background with its own DB session"""
    from app.auth.database import SessionLocal
    
    logger.info(f"[BACKGROUND] Starting deployment {deployment_id}")
    
    db = SessionLocal()
    try:
        executor = SoftwareDeploymentExecutor(db)
        result = executor.deploy_to_devices(
            deployment_id,
            software_ids,
            device_ids,
            custom_software
        )
        logger.info(f"[BACKGROUND] Deployment {deployment_id} completed: {result}")
    except Exception as e:
        logger.error(f"[BACKGROUND] Error in deployment {deployment_id}: {e}", exc_info=True)
    finally:
        db.close()

@router.get("/{deployment_id}/progress", response_model=DeploymentProgressResponse)
def get_progress(
    deployment_id: int, 
    db: Session = Depends(get_db),
    current_user: User = Depends(get_current_user)
):
    # First verify that the deployment belongs to the current user
    deployment = db.query(Deployment).filter(
        Deployment.id == deployment_id,
        Deployment.initiated_by == current_user.id
    ).first()
    
    if not deployment:
        raise HTTPException(status_code=404, detail="Deployment not found or access denied")
    
    targets = db.query(DeploymentTarget).filter(DeploymentTarget.deployment_id == deployment_id).all()
    devices = []
    completed = True
    
    for target in targets:
        device = db.query(Devices).filter(Devices.id == target.device_id).first()
        
        # Use real progress data from the target
        percent = target.progress_percent or 0
        status = target.status or "pending"
        
        # Determine if this target affects overall completion
        if status not in ["completed", "success"]:
            completed = False
        
        devices.append({
            "device_id": target.device_id,
            "device_name": device.device_name if device else f"Device {target.device_id}",
            "percent": percent,
            "status": status,
            "error": target.error_message,
            "started_at": target.started_at.isoformat() if target.started_at else None,
            "completed_at": target.completed_at.isoformat() if target.completed_at else None
        })
    
    # Update deployment status based on targets
    if completed and all(d["status"] in ["completed", "success"] for d in devices):
        if deployment.status != "completed":
            deployment.status = "completed"
            deployment.ended_at = datetime.utcnow()
            db.commit()
    elif any(d["status"] == "failed" for d in devices):
        if deployment.status != "failed":
            deployment.status = "failed"
            deployment.ended_at = datetime.utcnow()
            db.commit()
    elif any(d["status"] in ["running", "in_progress"] for d in devices):
        if deployment.status not in ["running", "in_progress"]:
            deployment.status = "in_progress"
            db.commit()
    
    return {
        "deployment_id": deployment_id,
        "deployment_status": deployment.status,
        "devices": devices, 
        "completed": completed,
        "started_at": deployment.started_at.isoformat() if deployment.started_at else None,
        "ended_at": deployment.ended_at.isoformat() if deployment.ended_at else None
    }

@router.post("/retry")
def retry_failed(
    data: RetryRequest, 
    db: Session = Depends(get_db),
    current_user: User = Depends(get_current_user)
):
    # Verify deployment belongs to user if deployment_id is provided
    if hasattr(data, 'deployment_id') and data.deployment_id:
        deployment = db.query(Deployment).filter(
            Deployment.id == data.deployment_id,
            Deployment.initiated_by == current_user.id
        ).first()
        
        if not deployment:
            raise HTTPException(status_code=404, detail="Deployment not found or access denied")
        
        deployment_id = data.deployment_id
    else:
        # For backward compatibility, if no deployment_id provided, use 1
        # This should be updated to require deployment_id in the schema
        deployment_id = 1
    
    device_ids = data.device_ids
    # Simulate retry logic
    for device_id in device_ids:
        # Add checkpoint for retry
        checkpoint = Checkpoint(
            deployment_id=deployment_id,
            step=f"retry_device_{device_id}",
            status="success",
            timestamp=datetime.utcnow()
        )
        db.add(checkpoint)
    db.commit()
    return {"status": "retrying"}<|MERGE_RESOLUTION|>--- conflicted
+++ resolved
@@ -1,16 +1,11 @@
 from fastapi import APIRouter, Depends, HTTPException, BackgroundTasks
 from sqlalchemy.orm import Session
-<<<<<<< HEAD
-from .schemas import DeploymentCreate, DeploymentResponse, DeploymentProgressResponse, RetryRequest, DeploymentListResponse
-from .models import Deployment, DeploymentTarget, Checkpoint
-from .executor import SoftwareDeploymentExecutor
-=======
 from .models import (
     Deployment, DeploymentTarget, Checkpoint,
     DeploymentCreate, DeploymentResponse, DeploymentProgressResponse, 
     RetryRequest, DeploymentListResponse
 )
->>>>>>> 4542717c
+from .executor import SoftwareDeploymentExecutor
 from app.grouping.models import DeviceGroupMap, Device as Devices, DeviceGroup as DeviceGroups
 from app.auth.database import get_db, User
 from app.auth.utils import get_current_user
