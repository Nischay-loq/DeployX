--- conflicted
+++ resolved
@@ -173,12 +173,8 @@
     
     deployment = crud.create_file_deployment(db, deployment_request, current_user.id)
     
-<<<<<<< HEAD
     # Start deployment process asynchronously
     asyncio.create_task(process_file_deployment_async(deployment.id, files, devices, deployment_request))
-=======
-    asyncio.create_task(process_file_deployment(deployment.id, files, devices, deployment_request, db))
->>>>>>> 4542717c
     
     return schemas.FileDeploymentResponse(
         success=True,
@@ -204,7 +200,6 @@
     """Process file deployment asynchronously - Real implementation using Socket.IO"""
     import base64
     
-<<<<<<< HEAD
     # Get Socket.IO components safely
     sio, conn_manager = get_socketio_components()
     if sio is None or conn_manager is None:
@@ -213,8 +208,6 @@
         return
     
     # Update deployment status to in_progress
-=======
->>>>>>> 4542717c
     crud.update_deployment_status(db, deployment_id, "in_progress", started_at=datetime.utcnow())
     
     successful_deployments = 0
@@ -304,16 +297,12 @@
         
         if pending_deployments > 0:
             logger.info(f"Deployment {deployment_id} has {pending_deployments} pending transfers")
-<<<<<<< HEAD
             # Schedule status check after 30 seconds
             try:
                 asyncio.create_task(update_deployment_final_status_async(deployment_id))
             except Exception as task_error:
                 logger.error(f"Failed to schedule final status update task: {task_error}")
                 crud.update_deployment_status(db, deployment_id, "failed", completed_at=datetime.utcnow())
-=======
-            asyncio.create_task(update_deployment_final_status(deployment_id, db))
->>>>>>> 4542717c
         else:
             final_status = "failed"
             crud.update_deployment_status(db, deployment_id, final_status, completed_at=datetime.utcnow())
