--- conflicted
+++ resolved
@@ -2,10 +2,7 @@
 from fastapi.middleware.cors import CORSMiddleware
 import socketio
 import os
-<<<<<<< HEAD
-=======
 from grouping.route import router as groups_router
->>>>>>> 0d1549a1
 
 
 
@@ -25,11 +22,8 @@
 app = FastAPI()
 sio = socketio.AsyncServer(async_mode="asgi", cors_allowed_origins="*") # Initialize Socket.IO server
 app.include_router(routes.router)
-<<<<<<< HEAD
-=======
 # This will expose them at /groups/
 app.include_router(groups_router)
->>>>>>> 0d1549a1
 
 
 
