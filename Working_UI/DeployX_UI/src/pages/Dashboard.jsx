import { useState, useEffect, useRef } from 'react';
import authService from '../services/auth.js';
import Terminal from '../components/Terminal.jsx';
<<<<<<< HEAD
import DeploymentManager from '../components/DeploymentManager.jsx';
=======
>>>>>>> a9f0bff0
import io from 'socket.io-client';
import { 
  Terminal as TerminalIcon, 
  FolderOpen, 
  Monitor, 
  Network, 
  Activity, 
  Settings,
  LogOut,
  Bell,
  Search,
  MoreHorizontal,
  Play,
  Square,
  RotateCcw,
  Command
} from 'lucide-react';
<<<<<<< HEAD
=======
import GroupsManager from '../components/GroupsManager.jsx';
import DeploymentsManager from '../components/DeploymentsManager.jsx';
import FileSystemManager from '../components/FileSystemManager.jsx';
import APITest from '../components/APITest.jsx';
>>>>>>> a9f0bff0

export default function Dashboard({ onLogout }) {
  const [activeSection, setActiveSection] = useState('shell');
  const [agents, setAgents] = useState([]);
  const [currentAgent, setCurrentAgent] = useState('');
  const [shells, setShells] = useState([]);
  const [currentShell, setCurrentShell] = useState('');
  const [isConnected, setIsConnected] = useState(false);
  const [connectionError, setConnectionError] = useState(null);
  const socketRef = useRef(null);
  const isMountedRef = useRef(true);
  const user = authService.getCurrentUser();

  const sections = [
<<<<<<< HEAD
    { id: 'shell', name: 'Remote Shell', color: 'text-cyan-400' },
    { id: 'files', name: 'File System', color: 'text-blue-400' },
    { id: 'groups', name: 'Device Groups', color: 'text-orange-400' },
    { id: 'deployments', name: 'Deployments', color: 'text-purple-400' },
    { id: 'system', name: 'System Info', color: 'text-green-400' },
    { id: 'network', name: 'Network', color: 'text-indigo-400' },
    { id: 'processes', name: 'Processes', color: 'text-yellow-400' },
    { id: 'services', name: 'Services', color: 'text-red-400' },
    { id: 'api-test', name: 'API Test', color: 'text-pink-400' }
=======
    { id: 'shell', name: 'Remote Shell', color: 'text-cyan-400', icon: TerminalIcon },
    { id: 'files', name: 'File System', color: 'text-blue-400', icon: FolderOpen },
    { id: 'groups', name: 'Device Groups', color: 'text-orange-400', icon: Monitor },
    { id: 'deployments', name: 'Deployments', color: 'text-purple-400', icon: Play },
    { id: 'system', name: 'System Info', color: 'text-green-400', icon: Activity },
    { id: 'network', name: 'Network', color: 'text-indigo-400', icon: Network },
    { id: 'processes', name: 'Processes', color: 'text-yellow-400', icon: Command },
    { id: 'services', name: 'Services', color: 'text-red-400', icon: Settings },
    { id: 'api-test', name: 'API Test', color: 'text-pink-400', icon: Search }
>>>>>>> a9f0bff0
  ];

  // Initialize socket connection for agent management
  useEffect(() => {
    isMountedRef.current = true;
    
    const initializeSocket = () => {
      if (socketRef.current) return;
      
      console.log('Dashboard: Initializing socket connection...');
      
      socketRef.current = io('http://localhost:8000', {
        transports: ['websocket', 'polling'],
        reconnection: true,
        reconnectionDelay: 1000,
        reconnectionAttempts: 5,
        timeout: 20000,
        forceNew: true,
        autoConnect: true
      });

      // Connection successful
      socketRef.current.on('connect', () => {
        if (!isMountedRef.current) return;
        
        console.log('Dashboard: Connected to backend server');
        setIsConnected(true);
        setConnectionError(null);
        
        // Register as frontend to receive agent updates
        socketRef.current.emit('frontend_register', {});
        
        // Request initial agents list
        setTimeout(() => {
          if (socketRef.current && socketRef.current.connected) {
            console.log('Dashboard: Requesting agents list...');
            socketRef.current.emit('get_agents');
          }
        }, 200);
      });

      // Connection failed
      socketRef.current.on('connect_error', (error) => {
        if (!isMountedRef.current) return;
        
        console.error('Dashboard: Connection error:', error);
        setIsConnected(false);
        setConnectionError(`Failed to connect: ${error.message}`);
      });

      // Disconnected
      socketRef.current.on('disconnect', (reason) => {
        if (!isMountedRef.current) return;
        
        console.log('Dashboard: Disconnected from backend:', reason);
        setIsConnected(false);
        setConnectionError(`Disconnected: ${reason}`);
        
        // Clear agent/shell data
        setAgents([]);
        setShells([]);
        setCurrentAgent('');
        setCurrentShell('');
      });

      // Agents list received
      socketRef.current.on('agents_list', (agentsList) => {
        if (!isMountedRef.current) return;
        
        console.log('Dashboard: Received agents list:', agentsList);
        
        if (Array.isArray(agentsList)) {
          setAgents(agentsList);
          
          // Auto-select first agent if none selected and agents available
          if (agentsList.length > 0 && !currentAgent) {
            const firstAgent = agentsList[0];
            setCurrentAgent(firstAgent);
            
            // Request shells for the first agent
            if (socketRef.current && socketRef.current.connected) {
              socketRef.current.emit('get_shells', firstAgent);
            }
          }
        } else {
          console.error('Dashboard: Invalid agents list received:', agentsList);
          setConnectionError('Invalid agents list received from server');
        }
      });

      // Shells list received
      socketRef.current.on('shells_list', (shellsList) => {
        if (!isMountedRef.current) return;
        
        console.log('Dashboard: Received shells list:', shellsList);
        
        if (Array.isArray(shellsList)) {
          setShells(shellsList);
          
          // Auto-select default shell if none selected
          if (shellsList.length > 0 && !currentShell) {
            const defaultShell = shellsList.includes('cmd') ? 'cmd' : 
                               shellsList.includes('bash') ? 'bash' : shellsList[0];
            setCurrentShell(defaultShell);
          }
        }
      });

      // Error messages
      socketRef.current.on('error', (data) => {
        if (!isMountedRef.current) return;
        
        console.error('Dashboard: Socket error:', data);
        const errorMessage = data?.message || data || 'Unknown error';
        setConnectionError(errorMessage);
      });
    };

    initializeSocket();

    return () => {
      isMountedRef.current = false;
      
      if (socketRef.current) {
        socketRef.current.removeAllListeners();
        socketRef.current.disconnect();
        socketRef.current = null;
      }
    };
  }, []);

  // Handle agent selection
  const handleAgentSelect = (agentId) => {
    setCurrentAgent(agentId);
    setShells([]);
    setCurrentShell('');
    
    if (agentId && socketRef.current && socketRef.current.connected) {
      console.log('Dashboard: Requesting shells for agent:', agentId);
      socketRef.current.emit('get_shells', agentId);
    }
  };

  // Handle shell selection
  const handleShellSelect = (shellType) => {
    setCurrentShell(shellType);
  };

  const handleDisconnect = () => {
    if (onLogout) {
      onLogout();
    }
  };

  return (
    <div className="min-h-screen bg-gray-900">
      {/* Header */}
      <header className="bg-gray-800/50 backdrop-blur-sm border-b border-gray-700 px-6 py-4">
        <div className="flex items-center justify-between">
          <div className="flex items-center gap-4">
            <div className="w-12 h-12 bg-gradient-to-r from-primary-500 to-accent-cyan rounded-xl flex items-center justify-center shadow-lg">
              <span className="text-white font-bold text-xl font-display">DX</span>
            </div>
            <div>
              <h1 className="text-2xl font-bold font-display text-white">DeployX Dashboard</h1>
              <p className="text-sm text-gray-400">
                {user?.username ? `Welcome back, ${user.username}` : 'Remote System Management Console'}
              </p>
            </div>
          </div>
          
          <div className="flex items-center gap-4">
            {/* Search */}
            <div className="relative hidden md:block">
              <Search className="w-4 h-4 absolute left-3 top-1/2 transform -translate-y-1/2 text-gray-400" />
              <input 
                type="text" 
                placeholder="Search..." 
                className="pl-10 pr-4 py-2 bg-gray-800 border border-gray-700 rounded-lg text-gray-200 placeholder-gray-400 focus:border-primary-500 focus:ring-1 focus:ring-primary-500 outline-none transition-all"
              />
            </div>
            
            {/* Notifications */}
            <button className="relative p-2 text-gray-400 hover:text-white hover:bg-gray-800 rounded-lg transition-all">
              <Bell className="w-5 h-5" />
              <div className="absolute -top-1 -right-1 w-3 h-3 bg-red-500 rounded-full"></div>
            </button>
            
            {/* Connection Status */}
            <div className={`flex items-center gap-2 px-3 py-2 rounded-lg border ${
              isConnected 
                ? 'bg-green-500/20 border-green-500/30' 
                : 'bg-red-500/20 border-red-500/30'
            }`}>
              <div className={`w-2 h-2 rounded-full ${
                isConnected ? 'bg-green-400 animate-pulse' : 'bg-red-400'
              }`}></div>
              <span className={`text-sm font-medium ${
                isConnected ? 'text-green-400' : 'text-red-400'
              }`}>
                {isConnected ? 'Connected' : 'Disconnected'}
              </span>
              {agents.length > 0 && (
                <span className="text-gray-400 text-xs">• {agents.length} agent(s)</span>
              )}
            </div>
            
            {/* Logout */}
            <button
              onClick={handleDisconnect}
              className="flex items-center gap-2 px-4 py-2 bg-red-500/20 border border-red-500/30 rounded-lg text-red-400 hover:bg-red-500/30 transition-all"
            >
              <LogOut className="w-4 h-4" />
              <span className="hidden sm:inline">Logout</span>
            </button>
          </div>
        </div>
      </header>

      <div className="flex h-[calc(100vh-80px)]">
        {/* Sidebar */}
        <aside className="w-64 bg-gray-800/30 backdrop-blur-sm border-r border-gray-700 p-4">
          <nav className="space-y-2">
            {sections.map(section => (
              <button
                key={section.id}
                onClick={() => setActiveSection(section.id)}
                className={`w-full flex items-center gap-3 px-4 py-3 rounded-xl transition-all font-medium ${
                  activeSection === section.id
                    ? 'bg-primary-500/20 border border-primary-500/30 text-primary-400 shadow-lg'
                    : 'text-gray-400 hover:bg-gray-800/50 hover:text-white'
                }`}
              >
                <section.icon className={`w-5 h-5 ${section.color}`} />
                <span>{section.name}</span>
              </button>
            ))}
          </nav>
        </aside>

        {/* Main Content */}
        <main className="flex-1 p-6 overflow-auto bg-gray-900/50">
          {activeSection === 'shell' && (
            <div className="space-y-6">
              <div className="flex items-center justify-between">
                <div className="flex items-center gap-3">
                  <div className="p-2 bg-cyan-500/20 rounded-lg">
                    <TerminalIcon className="w-6 h-6 text-cyan-400" />
                  </div>
                  <div>
                    <h2 className="text-2xl font-bold text-white">Interactive Remote Shell</h2>
                    <p className="text-gray-400">Execute commands on remote systems in real-time</p>
                  </div>
                </div>
                <div className="flex items-center gap-2 px-3 py-2 bg-green-500/20 border border-green-500/30 rounded-lg">
                  <div className="w-2 h-2 bg-green-400 rounded-full animate-pulse"></div>
                  <span className="text-green-400 text-sm font-medium">Live</span>
                </div>
              </div>
              
              <div className="card-dark">
                <Terminal />
              </div>
            </div>
          )}

          {activeSection === 'files' && (
            <FileSystemManager />
          )}

          {activeSection === 'groups' && (
            <GroupsManager />
          )}

          {activeSection === 'deployments' && (
            <DeploymentsManager />
          )}

          {activeSection === 'system' && (
            <div className="space-y-6">
              <div className="flex items-center gap-3">
                <div className="p-2 bg-green-500/20 rounded-lg">
                  <Monitor className="w-6 h-6 text-green-400" />
                </div>
                <div>
                  <h2 className="text-2xl font-bold text-white">System Information</h2>
                  <p className="text-gray-400">Monitor system resources and performance</p>
                </div>
              </div>
              
              <div className="grid grid-cols-1 md:grid-cols-2 lg:grid-cols-4 gap-6">
                {[
                  { label: 'CPU Usage', value: '23.4%', color: 'green' },
                  { label: 'Memory Usage', value: '67.8%', color: 'blue' },
                  { label: 'Disk Usage', value: '45.2%', color: 'yellow' },
                  { label: 'Network I/O', value: '12.3 MB/s', color: 'purple' }
                ].map((metric, index) => (
                  <div key={index} className="card-dark">
                    <div className="flex items-center justify-between mb-4">
                      <span className="text-gray-400 text-sm font-medium">{metric.label}</span>
                      <MoreHorizontal className="w-4 h-4 text-gray-500" />
                    </div>
                    <div className="text-3xl font-bold text-white mb-2">{metric.value}</div>
                    <div className="w-full bg-gray-700 rounded-full h-2">
                      <div 
                        className={`h-2 rounded-full transition-all duration-300 ${
                          metric.color === 'green' ? 'bg-green-400' :
                          metric.color === 'blue' ? 'bg-blue-400' :
                          metric.color === 'yellow' ? 'bg-yellow-400' : 'bg-purple-400'
                        }`} 
                        style={{ width: metric.value && metric.value.includes('%') ? metric.value : '60%' }}
                      ></div>
                    </div>
                  </div>
                ))}
              </div>

              <div className="card-dark">
                <h3 className="text-lg font-semibold text-white mb-4">System Details</h3>
                <div className="grid grid-cols-1 md:grid-cols-2 gap-4 text-sm">
                  <div><span className="text-gray-400">OS:</span> <span className="text-white">Ubuntu 22.04.3 LTS</span></div>
                  <div><span className="text-gray-400">Kernel:</span> <span className="text-white">5.15.0-91-generic</span></div>
                  <div><span className="text-gray-400">Uptime:</span> <span className="text-white">15 days, 4 hours</span></div>
                  <div><span className="text-gray-400">Architecture:</span> <span className="text-white">x86_64</span></div>
                </div>
              </div>
            </div>
          )}

          {activeSection === 'services' && (
            <div className="space-y-6">
              <div className="flex items-center gap-3">
                <div className="p-2 bg-red-500/20 rounded-lg">
                  <Settings className="w-6 h-6 text-red-400" />
                </div>
                <div>
                  <h2 className="text-2xl font-bold text-white">Service Manager</h2>
                  <p className="text-gray-400">Control and monitor system services</p>
                </div>
              </div>
              
              <div className="grid grid-cols-1 md:grid-cols-2 gap-6">
                {[
                  { name: 'nginx', description: 'Web Server', status: 'active', pid: '1234' },
                  { name: 'mysql', description: 'Database Server', status: 'active', pid: '1235' },
                  { name: 'redis', description: 'Cache Server', status: 'inactive', pid: null },
                  { name: 'docker', description: 'Container Runtime', status: 'active', pid: '1236' },
                ].map((service, index) => (
                  <div key={index} className="card-dark">
                    <div className="flex items-center justify-between mb-4">
                      <div className="flex items-center gap-3">
                        <h3 className="font-semibold text-white text-lg">{service.name}</h3>
                        <span className={`px-2 py-1 rounded-full text-xs font-medium ${
                          service.status === 'active' 
                            ? 'bg-green-500/20 text-green-400 border border-green-500/30' 
                            : 'bg-red-500/20 text-red-400 border border-red-500/30'
                        }`}>
                          {service.status}
                        </span>
                      </div>
                      <MoreHorizontal className="w-4 h-4 text-gray-500" />
                    </div>
                    
                    <p className="text-gray-400 text-sm mb-4">{service.description}</p>
                    
                    {service.pid && (
                      <p className="text-gray-500 text-xs mb-4">PID: {service.pid}</p>
                    )}
                    
                    <div className="flex gap-2">
                      <button className="flex items-center gap-2 px-3 py-2 bg-red-500/20 border border-red-500/30 rounded-lg text-red-400 hover:bg-red-500/30 transition-all text-sm">
                        <Square className="w-3 h-3" />
                        Stop
                      </button>
                      <button className="flex items-center gap-2 px-3 py-2 bg-blue-500/20 border border-blue-500/30 rounded-lg text-blue-400 hover:bg-blue-500/30 transition-all text-sm">
                        <RotateCcw className="w-3 h-3" />
                        Restart
                      </button>
                      {service.status === 'inactive' && (
                        <button className="flex items-center gap-2 px-3 py-2 bg-green-500/20 border border-green-500/30 rounded-lg text-green-400 hover:bg-green-500/30 transition-all text-sm">
                          <Play className="w-3 h-3" />
                          Start
                        </button>
                      )}
                    </div>
                  </div>
                ))}
              </div>
            </div>
          )}

          {/* Other sections would follow similar patterns */}
          {activeSection === 'network' && (
            <div className="space-y-6">
              <div className="flex items-center gap-3">
                <div className="p-2 bg-purple-500/20 rounded-lg">
                  <Network className="w-6 h-6 text-purple-400" />
                </div>
                <div>
                  <h2 className="text-2xl font-bold text-white">Network Overview</h2>
                  <p className="text-gray-400">Monitor network interfaces and connections</p>
                </div>
              </div>
              
              <div className="card-dark">
                <h3 className="text-lg font-semibold text-white mb-4">Network Interfaces</h3>
                <div className="space-y-4">
                  {[
                    { name: 'eth0', ip: '192.168.1.100', status: 'up', speed: '1 Gbps' },
                    { name: 'wlan0', ip: '10.0.0.15', status: 'up', speed: '150 Mbps' },
                    { name: 'lo', ip: '127.0.0.1', status: 'up', speed: 'Virtual' },
                  ].map((networkInterface, index) => (
                    <div key={index} className="flex items-center justify-between py-3 border-b border-gray-700 last:border-0">
                      <div className="flex items-center gap-4">
                        <div className="font-medium text-white">{networkInterface.name}</div>
                        <div className="text-sm text-gray-400">{networkInterface.ip}</div>
                      </div>
                      <div className="flex items-center gap-4">
                        <div className="text-sm text-gray-400">{networkInterface.speed}</div>
                        <span className="status-online">{networkInterface.status}</span>
                      </div>
                    </div>
                  ))}
                </div>
              </div>
            </div>
          )}

          {activeSection === 'processes' && (
            <div className="space-y-6">
              <div className="flex items-center gap-3">
                <div className="p-2 bg-yellow-500/20 rounded-lg">
                  <Activity className="w-6 h-6 text-yellow-400" />
                </div>
                <div>
                  <h2 className="text-2xl font-bold text-white">Process Manager</h2>
                  <p className="text-gray-400">Monitor and manage running processes</p>
                </div>
              </div>
              
              <div className="card-dark">
                <div className="overflow-x-auto">
                  <table className="w-full text-sm">
                    <thead>
                      <tr className="border-b border-gray-700">
                        <th className="text-left py-3 text-gray-400">PID</th>
                        <th className="text-left py-3 text-gray-400">Name</th>
                        <th className="text-left py-3 text-gray-400">CPU %</th>
                        <th className="text-left py-3 text-gray-400">Memory</th>
                        <th className="text-left py-3 text-gray-400">Status</th>
                      </tr>
                    </thead>
                    <tbody>
                      {[
                        { pid: '1234', name: 'nginx', cpu: '2.1', memory: '45 MB', status: 'running' },
                        { pid: '1235', name: 'mysql', cpu: '5.8', memory: '128 MB', status: 'running' },
                        { pid: '1236', name: 'node', cpu: '12.3', memory: '89 MB', status: 'running' },
                        { pid: '1237', name: 'python3', cpu: '0.8', memory: '34 MB', status: 'sleeping' },
                      ].map((process, index) => (
                        <tr key={index} className="border-b border-gray-800 hover:bg-gray-800/30">
                          <td className="py-3 text-gray-300">{process.pid}</td>
                          <td className="py-3 text-white font-medium">{process.name}</td>
                          <td className="py-3 text-gray-300">{process.cpu}%</td>
                          <td className="py-3 text-gray-300">{process.memory}</td>
                          <td className="py-3">
                            <span className={`px-2 py-1 rounded-full text-xs ${
                              process.status === 'running' 
                                ? 'bg-green-500/20 text-green-400' 
                                : 'bg-yellow-500/20 text-yellow-400'
                            }`}>
                              {process.status}
                            </span>
                          </td>
                        </tr>
                      ))}
                    </tbody>
                  </table>
                </div>
              </div>
            </div>
          )}

          {activeSection === 'api-test' && (
            <APITest />
          )}
        </main>
      </div>
    </div>
  );
}<|MERGE_RESOLUTION|>--- conflicted
+++ resolved
@@ -1,10 +1,7 @@
 import { useState, useEffect, useRef } from 'react';
 import authService from '../services/auth.js';
 import Terminal from '../components/Terminal.jsx';
-<<<<<<< HEAD
 import DeploymentManager from '../components/DeploymentManager.jsx';
-=======
->>>>>>> a9f0bff0
 import io from 'socket.io-client';
 import { 
   Terminal as TerminalIcon, 
@@ -22,13 +19,10 @@
   RotateCcw,
   Command
 } from 'lucide-react';
-<<<<<<< HEAD
-=======
 import GroupsManager from '../components/GroupsManager.jsx';
 import DeploymentsManager from '../components/DeploymentsManager.jsx';
 import FileSystemManager from '../components/FileSystemManager.jsx';
 import APITest from '../components/APITest.jsx';
->>>>>>> a9f0bff0
 
 export default function Dashboard({ onLogout }) {
   const [activeSection, setActiveSection] = useState('shell');
@@ -43,17 +37,6 @@
   const user = authService.getCurrentUser();
 
   const sections = [
-<<<<<<< HEAD
-    { id: 'shell', name: 'Remote Shell', color: 'text-cyan-400' },
-    { id: 'files', name: 'File System', color: 'text-blue-400' },
-    { id: 'groups', name: 'Device Groups', color: 'text-orange-400' },
-    { id: 'deployments', name: 'Deployments', color: 'text-purple-400' },
-    { id: 'system', name: 'System Info', color: 'text-green-400' },
-    { id: 'network', name: 'Network', color: 'text-indigo-400' },
-    { id: 'processes', name: 'Processes', color: 'text-yellow-400' },
-    { id: 'services', name: 'Services', color: 'text-red-400' },
-    { id: 'api-test', name: 'API Test', color: 'text-pink-400' }
-=======
     { id: 'shell', name: 'Remote Shell', color: 'text-cyan-400', icon: TerminalIcon },
     { id: 'files', name: 'File System', color: 'text-blue-400', icon: FolderOpen },
     { id: 'groups', name: 'Device Groups', color: 'text-orange-400', icon: Monitor },
@@ -63,7 +46,6 @@
     { id: 'processes', name: 'Processes', color: 'text-yellow-400', icon: Command },
     { id: 'services', name: 'Services', color: 'text-red-400', icon: Settings },
     { id: 'api-test', name: 'API Test', color: 'text-pink-400', icon: Search }
->>>>>>> a9f0bff0
   ];
 
   // Initialize socket connection for agent management
