import { useState, useEffect, useRef } from 'react';
import authService from '../services/auth.js';
import Terminal from '../components/Terminal.jsx';
import DeploymentManager from '../components/DeploymentManager.jsx';
import io from 'socket.io-client';
import { 
  Terminal as TerminalIcon, 
  FolderOpen,
  Monitor, 
  Network, 
  Activity, 
  Settings,
  LogOut,
  Bell,
  Search,
  MoreHorizontal,
  Play,
  Square,
  RotateCcw,
  Command
} from 'lucide-react';
import GroupsManager from '../components/GroupsManager.jsx';
import DeploymentsManager from '../components/DeploymentsManager.jsx';
import FileSystemManager from '../components/FileSystemManager.jsx';
import APITest from '../components/APITest.jsx';

export default function Dashboard({ onLogout }) {
  const [activeSection, setActiveSection] = useState('shell');
  const [agents, setAgents] = useState([]);
  const [currentAgent, setCurrentAgent] = useState('');
  const [shells, setShells] = useState([]);
  const [currentShell, setCurrentShell] = useState('');
  const [isConnected, setIsConnected] = useState(false);
  const [connectionError, setConnectionError] = useState(null);
  const socketRef = useRef(null);
  const isMountedRef = useRef(true);
  const user = authService.getCurrentUser();

  const sections = [
    { id: 'shell', name: 'Remote Shell', color: 'text-cyan-400', icon: TerminalIcon },
    { id: 'files', name: 'File System', color: 'text-blue-400', icon: FolderOpen },
    { id: 'groups', name: 'Device Groups', color: 'text-orange-400', icon: Monitor },
    { id: 'deployments', name: 'Deployments', color: 'text-purple-400', icon: Play },
    { id: 'system', name: 'System Info', color: 'text-green-400', icon: Activity },
    { id: 'network', name: 'Network', color: 'text-indigo-400', icon: Network },
    { id: 'processes', name: 'Processes', color: 'text-yellow-400', icon: Command },
    { id: 'services', name: 'Services', color: 'text-red-400', icon: Settings },
    { id: 'api-test', name: 'API Test', color: 'text-pink-400', icon: Search }
  ];

  // Initialize socket connection for agent management
  useEffect(() => {
    isMountedRef.current = true;
    
    const initializeSocket = () => {
      if (socketRef.current) return;
      
      console.log('Dashboard: Initializing socket connection...');
      
      socketRef.current = io('http://localhost:8000', {
        transports: ['websocket', 'polling'],
        reconnection: true,
        reconnectionDelay: 1000,
        reconnectionAttempts: 5,
        timeout: 20000,
        forceNew: true,
        autoConnect: true
      });

      // Connection successful
      socketRef.current.on('connect', () => {
        if (!isMountedRef.current) return;
        
        console.log('Dashboard: Connected to backend server');
        setIsConnected(true);
        setConnectionError(null);
        
        // Register as frontend to receive agent updates
        socketRef.current.emit('frontend_register', {});
        
        // Request initial agents list
        setTimeout(() => {
          if (socketRef.current && socketRef.current.connected) {
            console.log('Dashboard: Requesting agents list...');
            socketRef.current.emit('get_agents');
          }
        }, 200);
      });

      // Connection failed
      socketRef.current.on('connect_error', (error) => {
        if (!isMountedRef.current) return;
        
        console.error('Dashboard: Connection error:', error);
        setIsConnected(false);
        setConnectionError(`Failed to connect: ${error.message}`);
      });

      // Disconnected
      socketRef.current.on('disconnect', (reason) => {
        if (!isMountedRef.current) return;
        
        console.log('Dashboard: Disconnected from backend:', reason);
        setIsConnected(false);
        setConnectionError(`Disconnected: ${reason}`);
        
        // Clear agent/shell data
        setAgents([]);
        setShells([]);
        setCurrentAgent('');
        setCurrentShell('');
      });

      // Agents list received
      socketRef.current.on('agents_list', (agentsList) => {
        if (!isMountedRef.current) return;
        
        console.log('Dashboard: Received agents list:', agentsList);
        
        if (Array.isArray(agentsList)) {
          setAgents(agentsList);
          
          // Auto-select first agent if none selected and agents available
          if (agentsList.length > 0 && !currentAgent) {
            const firstAgent = agentsList[0];
            setCurrentAgent(firstAgent.agent_id);
            
            // Request shells for the first agent
            if (socketRef.current && socketRef.current.connected) {
              socketRef.current.emit('get_shells', firstAgent.agent_id);
            }
          }
        } else {
          console.error('Dashboard: Invalid agents list received:', agentsList);
          setConnectionError('Invalid agents list received from server');
        }
      });

      // Shells list received
      socketRef.current.on('shells_list', (shellsList) => {
        if (!isMountedRef.current) return;
        
        console.log('Dashboard: Received shells list:', shellsList);
        
        if (Array.isArray(shellsList)) {
          setShells(shellsList);
          
          // Auto-select default shell if none selected
          if (shellsList.length > 0 && !currentShell) {
            const defaultShell = shellsList.includes('cmd') ? 'cmd' : 
                               shellsList.includes('bash') ? 'bash' : shellsList[0];
            setCurrentShell(defaultShell);
          }
        }
      });

      // Error messages
      socketRef.current.on('error', (data) => {
        if (!isMountedRef.current) return;
        
        console.error('Dashboard: Socket error:', data);
        const errorMessage = data?.message || data || 'Unknown error';
        setConnectionError(errorMessage);
      });
    };

    initializeSocket();

    return () => {
      isMountedRef.current = false;
      
      if (socketRef.current) {
        socketRef.current.removeAllListeners();
        socketRef.current.disconnect();
        socketRef.current = null;
      }
    };
  }, []);

  // Handle agent selection
  const handleAgentSelect = (agentId) => {
    setCurrentAgent(agentId);
    setShells([]);
    setCurrentShell('');
    
    if (agentId && socketRef.current && socketRef.current.connected) {
      console.log('Dashboard: Requesting shells for agent:', agentId);
      socketRef.current.emit('get_shells', agentId);
    }
  };

  // Handle shell selection
  const handleShellSelect = (shellType) => {
    setCurrentShell(shellType);
  };

  const handleDisconnect = () => {
    if (onLogout) {
      onLogout();
    }
  };

  return (
    <div className="min-h-screen bg-gray-900">
      {/* Header */}
      <header className="bg-gray-800/50 backdrop-blur-sm border-b border-gray-700 px-6 py-4">
        <div className="flex items-center justify-between">
          <div className="flex items-center gap-4">
            <div className="w-12 h-12 bg-gradient-to-r from-primary-500 to-accent-cyan rounded-xl flex items-center justify-center shadow-lg">
              <span className="text-white font-bold text-xl font-display">DX</span>
            </div>
            <div>
              <h1 className="text-2xl font-bold font-display text-white">DeployX Dashboard</h1>
              <p className="text-sm text-gray-400">
                {user?.username ? `Welcome back, ${user.username}` : 'Remote System Management Console'}
              </p>
            </div>
          </div>
          
          <div className="flex items-center gap-4">
            {/* Search */}
            <div className="relative hidden md:block">
              <Search className="w-4 h-4 absolute left-3 top-1/2 transform -translate-y-1/2 text-gray-400" />
              <input 
                type="text" 
                placeholder="Search..." 
                className="pl-10 pr-4 py-2 bg-gray-800 border border-gray-700 rounded-lg text-gray-200 placeholder-gray-400 focus:border-primary-500 focus:ring-1 focus:ring-primary-500 outline-none transition-all"
              />
            </div>
            
            {/* Notifications */}
            <button className="relative p-2 text-gray-400 hover:text-white hover:bg-gray-800 rounded-lg transition-all">
              <Bell className="w-5 h-5" />
              <div className="absolute -top-1 -right-1 w-3 h-3 bg-red-500 rounded-full"></div>
            </button>
            
            {/* Connection Status */}
            <div className={`flex items-center gap-2 px-3 py-2 rounded-lg border ${
              isConnected 
                ? 'bg-green-500/20 border-green-500/30' 
                : 'bg-red-500/20 border-red-500/30'
            }`}>
              <div className={`w-2 h-2 rounded-full ${
                isConnected ? 'bg-green-400 animate-pulse' : 'bg-red-400'
              }`}></div>
              <span className={`text-sm font-medium ${
                isConnected ? 'text-green-400' : 'text-red-400'
              }`}>
                {isConnected ? 'Connected' : 'Disconnected'}
              </span>
              {agents.length > 0 && (
                <span className="text-gray-400 text-xs">• {agents.length} agent(s)</span>
              )}
            </div>
            
            {/* Logout */}
            <button
              onClick={handleDisconnect}
              className="flex items-center gap-2 px-4 py-2 bg-red-500/20 border border-red-500/30 rounded-lg text-red-400 hover:bg-red-500/30 transition-all"
            >
              <LogOut className="w-4 h-4" />
              <span className="hidden sm:inline">Logout</span>
            </button>
          </div>
        </div>
      </header>

      <div className="flex h-[calc(100vh-80px)]">
        {/* Sidebar */}
        <aside className="w-64 bg-gray-800/30 backdrop-blur-sm border-r border-gray-700 p-4">
          <nav className="space-y-2">
            {sections.map(section => (
              <button
                key={section.id}
                onClick={() => setActiveSection(section.id)}
                className={`w-full flex items-center gap-3 px-4 py-3 rounded-xl transition-all font-medium ${
                  activeSection === section.id
                    ? 'bg-primary-500/20 border border-primary-500/30 text-primary-400 shadow-lg'
                    : 'text-gray-400 hover:bg-gray-800/50 hover:text-white'
                }`}
              >
                <section.icon className={`w-5 h-5 ${section.color}`} />
                <span>{section.name}</span>
              </button>
            ))}
          </nav>
        </aside>

        {/* Main Content */}
        <main className="flex-1 p-6 overflow-auto bg-gray-900/50">
          {activeSection === 'shell' && (
            <div className="space-y-6">
              <div className="flex items-center justify-between">
                <div className="flex items-center gap-3">
                  <div className="p-2 bg-cyan-500/20 rounded-lg">
                    <TerminalIcon className="w-6 h-6 text-cyan-400" />
                  </div>
                  <div>
                    <h2 className="text-2xl font-bold text-white">Interactive Remote Shell</h2>
                    <p className="text-gray-400">Execute commands on remote systems in real-time</p>
                  </div>
                </div>
                <div className="flex items-center gap-2 px-3 py-2 bg-green-500/20 border border-green-500/30 rounded-lg">
                  <div className="w-2 h-2 bg-green-400 rounded-full animate-pulse"></div>
                  <span className="text-green-400 text-sm font-medium">Live</span>
                </div>
              </div>
              
              <div className="card-dark">
                <Terminal />
              </div>
            </div>
          )}

<<<<<<< HEAD
          {activeSection === 'files' && (
            <FileSystemManager />
=======
          {activeSection === 'deployment' && (
            <>
              {console.log('Dashboard: Rendering DeploymentManager with agents:', agents, 'currentAgent:', currentAgent)}
              <DeploymentManager 
                agents={agents}
                currentAgent={currentAgent}
                onSelectAgent={handleAgentSelect}
                shells={shells}
                currentShell={currentShell}
                onSelectShell={handleShellSelect}
                isConnected={isConnected}
                connectionError={connectionError}
              />
            </>
>>>>>>> 1082e1e6
          )}

          {activeSection === 'groups' && (
            <GroupsManager />
          )}

          {activeSection === 'deployments' && (
            <DeploymentsManager />
          )}

          {activeSection === 'system' && (
            <div className="space-y-6">
              <div className="flex items-center gap-3">
                <div className="p-2 bg-green-500/20 rounded-lg">
                  <Monitor className="w-6 h-6 text-green-400" />
                </div>
                <div>
                  <h2 className="text-2xl font-bold text-white">System Information</h2>
                  <p className="text-gray-400">Monitor system resources and performance</p>
                </div>
              </div>
              
              <div className="grid grid-cols-1 md:grid-cols-2 lg:grid-cols-4 gap-6">
                {[
                  { label: 'CPU Usage', value: '23.4%', color: 'green' },
                  { label: 'Memory Usage', value: '67.8%', color: 'blue' },
                  { label: 'Disk Usage', value: '45.2%', color: 'yellow' },
                  { label: 'Network I/O', value: '12.3 MB/s', color: 'purple' }
                ].map((metric, index) => (
                  <div key={index} className="card-dark">
                    <div className="flex items-center justify-between mb-4">
                      <span className="text-gray-400 text-sm font-medium">{metric.label}</span>
                      <MoreHorizontal className="w-4 h-4 text-gray-500" />
                    </div>
                    <div className="text-3xl font-bold text-white mb-2">{metric.value}</div>
                    <div className="w-full bg-gray-700 rounded-full h-2">
                      <div 
                        className={`h-2 rounded-full transition-all duration-300 ${
                          metric.color === 'green' ? 'bg-green-400' :
                          metric.color === 'blue' ? 'bg-blue-400' :
                          metric.color === 'yellow' ? 'bg-yellow-400' : 'bg-purple-400'
                        }`} 
                        style={{ width: metric.value && metric.value.includes('%') ? metric.value : '60%' }}
                      ></div>
                    </div>
                  </div>
                ))}
              </div>

              <div className="card-dark">
                <h3 className="text-lg font-semibold text-white mb-4">System Details</h3>
                <div className="grid grid-cols-1 md:grid-cols-2 gap-4 text-sm">
                  <div><span className="text-gray-400">OS:</span> <span className="text-white">Ubuntu 22.04.3 LTS</span></div>
                  <div><span className="text-gray-400">Kernel:</span> <span className="text-white">5.15.0-91-generic</span></div>
                  <div><span className="text-gray-400">Uptime:</span> <span className="text-white">15 days, 4 hours</span></div>
                  <div><span className="text-gray-400">Architecture:</span> <span className="text-white">x86_64</span></div>
                </div>
              </div>
            </div>
          )}

          {activeSection === 'services' && (
            <div className="space-y-6">
              <div className="flex items-center gap-3">
                <div className="p-2 bg-red-500/20 rounded-lg">
                  <Settings className="w-6 h-6 text-red-400" />
                </div>
                <div>
                  <h2 className="text-2xl font-bold text-white">Service Manager</h2>
                  <p className="text-gray-400">Control and monitor system services</p>
                </div>
              </div>
              
              <div className="grid grid-cols-1 md:grid-cols-2 gap-6">
                {[
                  { name: 'nginx', description: 'Web Server', status: 'active', pid: '1234' },
                  { name: 'mysql', description: 'Database Server', status: 'active', pid: '1235' },
                  { name: 'redis', description: 'Cache Server', status: 'inactive', pid: null },
                  { name: 'docker', description: 'Container Runtime', status: 'active', pid: '1236' },
                ].map((service, index) => (
                  <div key={index} className="card-dark">
                    <div className="flex items-center justify-between mb-4">
                      <div className="flex items-center gap-3">
                        <h3 className="font-semibold text-white text-lg">{service.name}</h3>
                        <span className={`px-2 py-1 rounded-full text-xs font-medium ${
                          service.status === 'active' 
                            ? 'bg-green-500/20 text-green-400 border border-green-500/30' 
                            : 'bg-red-500/20 text-red-400 border border-red-500/30'
                        }`}>
                          {service.status}
                        </span>
                      </div>
                      <MoreHorizontal className="w-4 h-4 text-gray-500" />
                    </div>
                    
                    <p className="text-gray-400 text-sm mb-4">{service.description}</p>
                    
                    {service.pid && (
                      <p className="text-gray-500 text-xs mb-4">PID: {service.pid}</p>
                    )}
                    
                    <div className="flex gap-2">
                      <button className="flex items-center gap-2 px-3 py-2 bg-red-500/20 border border-red-500/30 rounded-lg text-red-400 hover:bg-red-500/30 transition-all text-sm">
                        <Square className="w-3 h-3" />
                        Stop
                      </button>
                      <button className="flex items-center gap-2 px-3 py-2 bg-blue-500/20 border border-blue-500/30 rounded-lg text-blue-400 hover:bg-blue-500/30 transition-all text-sm">
                        <RotateCcw className="w-3 h-3" />
                        Restart
                      </button>
                      {service.status === 'inactive' && (
                        <button className="flex items-center gap-2 px-3 py-2 bg-green-500/20 border border-green-500/30 rounded-lg text-green-400 hover:bg-green-500/30 transition-all text-sm">
                          <Play className="w-3 h-3" />
                          Start
                        </button>
                      )}
                    </div>
                  </div>
                ))}
              </div>
            </div>
          )}

          {/* Other sections would follow similar patterns */}
          {activeSection === 'network' && (
            <div className="space-y-6">
              <div className="flex items-center gap-3">
                <div className="p-2 bg-purple-500/20 rounded-lg">
                  <Network className="w-6 h-6 text-purple-400" />
                </div>
                <div>
                  <h2 className="text-2xl font-bold text-white">Network Overview</h2>
                  <p className="text-gray-400">Monitor network interfaces and connections</p>
                </div>
              </div>
              
              <div className="card-dark">
                <h3 className="text-lg font-semibold text-white mb-4">Network Interfaces</h3>
                <div className="space-y-4">
                  {[
                    { name: 'eth0', ip: '192.168.1.100', status: 'up', speed: '1 Gbps' },
                    { name: 'wlan0', ip: '10.0.0.15', status: 'up', speed: '150 Mbps' },
                    { name: 'lo', ip: '127.0.0.1', status: 'up', speed: 'Virtual' },
                  ].map((networkInterface, index) => (
                    <div key={index} className="flex items-center justify-between py-3 border-b border-gray-700 last:border-0">
                      <div className="flex items-center gap-4">
                        <div className="font-medium text-white">{networkInterface.name}</div>
                        <div className="text-sm text-gray-400">{networkInterface.ip}</div>
                      </div>
                      <div className="flex items-center gap-4">
                        <div className="text-sm text-gray-400">{networkInterface.speed}</div>
                        <span className="status-online">{networkInterface.status}</span>
                      </div>
                    </div>
                  ))}
                </div>
              </div>
            </div>
          )}

          {activeSection === 'processes' && (
            <div className="space-y-6">
              <div className="flex items-center gap-3">
                <div className="p-2 bg-yellow-500/20 rounded-lg">
                  <Activity className="w-6 h-6 text-yellow-400" />
                </div>
                <div>
                  <h2 className="text-2xl font-bold text-white">Process Manager</h2>
                  <p className="text-gray-400">Monitor and manage running processes</p>
                </div>
              </div>
              
              <div className="card-dark">
                <div className="overflow-x-auto">
                  <table className="w-full text-sm">
                    <thead>
                      <tr className="border-b border-gray-700">
                        <th className="text-left py-3 text-gray-400">PID</th>
                        <th className="text-left py-3 text-gray-400">Name</th>
                        <th className="text-left py-3 text-gray-400">CPU %</th>
                        <th className="text-left py-3 text-gray-400">Memory</th>
                        <th className="text-left py-3 text-gray-400">Status</th>
                      </tr>
                    </thead>
                    <tbody>
                      {[
                        { pid: '1234', name: 'nginx', cpu: '2.1', memory: '45 MB', status: 'running' },
                        { pid: '1235', name: 'mysql', cpu: '5.8', memory: '128 MB', status: 'running' },
                        { pid: '1236', name: 'node', cpu: '12.3', memory: '89 MB', status: 'running' },
                        { pid: '1237', name: 'python3', cpu: '0.8', memory: '34 MB', status: 'sleeping' },
                      ].map((process, index) => (
                        <tr key={index} className="border-b border-gray-800 hover:bg-gray-800/30">
                          <td className="py-3 text-gray-300">{process.pid}</td>
                          <td className="py-3 text-white font-medium">{process.name}</td>
                          <td className="py-3 text-gray-300">{process.cpu}%</td>
                          <td className="py-3 text-gray-300">{process.memory}</td>
                          <td className="py-3">
                            <span className={`px-2 py-1 rounded-full text-xs ${
                              process.status === 'running' 
                                ? 'bg-green-500/20 text-green-400' 
                                : 'bg-yellow-500/20 text-yellow-400'
                            }`}>
                              {process.status}
                            </span>
                          </td>
                        </tr>
                      ))}
                    </tbody>
                  </table>
                </div>
              </div>
            </div>
          )}

          {activeSection === 'api-test' && (
            <APITest />
          )}
        </main>
      </div>
    </div>
  );
}<|MERGE_RESOLUTION|>--- conflicted
+++ resolved
@@ -312,10 +312,9 @@
             </div>
           )}
 
-<<<<<<< HEAD
           {activeSection === 'files' && (
             <FileSystemManager />
-=======
+          )}
           {activeSection === 'deployment' && (
             <>
               {console.log('Dashboard: Rendering DeploymentManager with agents:', agents, 'currentAgent:', currentAgent)}
@@ -330,7 +329,6 @@
                 connectionError={connectionError}
               />
             </>
->>>>>>> 1082e1e6
           )}
 
           {activeSection === 'groups' && (
