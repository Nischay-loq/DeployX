--- conflicted
+++ resolved
@@ -900,10 +900,7 @@
       </div>
       <div className="terminal-header">
         <div className="terminal-controls">
-<<<<<<< HEAD
           
-=======
->>>>>>> a7ea9922
           <div className="control-group">
             <label>Agent:</label>
             <select
