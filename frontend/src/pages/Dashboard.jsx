import { useState, useEffect, useRef, useMemo, memo } from 'react';
import authService from '../services/auth.js';
import Terminal from '../components/Terminal.jsx';
import DeploymentManager from '../components/DeploymentManager.jsx';
import io from 'socket.io-client';

// Helper function to get API URL from environment
const getApiUrl = () => {
  return import.meta.env.VITE_API_URL || 'http://localhost:8000';
};
import { 
  Terminal as TerminalIcon, 
  FolderOpen,
  Monitor, 
  Network, 
  Activity, 
  Settings,
  LogOut,
  Bell,
  Search,
  MoreHorizontal,
  Play,
  Square,
  RotateCcw,
  Command,
  Home,
  Server,
  Cpu,
  HardDrive,
  Wifi,
  Users,
  TrendingUp,
  Shield,
  Clock,
  Database,
  Zap,
  AlertTriangle,
  CheckCircle,
  XCircle,
  BarChart3,
  PieChart,
  User,
  Edit,
  Mail,
  Lock,
  Eye,
  EyeOff,
  X,
  Trash2,
  Plus
} from 'lucide-react';
import GroupsManager from '../components/GroupsManager.jsx';
import DeploymentsManager from '../components/DeploymentsManager.jsx';
import FileSystemManager from '../components/FileSystemManager.jsx';
import APITest from '../components/APITest.jsx';
import GroupForm from '../components/GroupForm.jsx';
import UsernameModal from '../components/UsernameModal.jsx';
import PasswordModal from '../components/PasswordModal.jsx';
import EmailModal from '../components/EmailModal.jsx';
import DeleteAccountModal from '../components/DeleteAccountModal.jsx';
import groupsService from '../services/groups.js';

export default function Dashboard({ onLogout }) {
  const [activeSection, setActiveSection] = useState('overview');
  const [agents, setAgents] = useState([]);
  const [currentAgent, setCurrentAgent] = useState('');
  const [shells, setShells] = useState([]);
  const [currentShell, setCurrentShell] = useState('');
  const [isConnected, setIsConnected] = useState(false);
  const [connectionError, setConnectionError] = useState(null);
  const socketRef = useRef(null);
  const isMountedRef = useRef(true);
  const user = authService.getCurrentUser();

  // Add authentication debugging
  useEffect(() => {
    const token = localStorage.getItem('access_token') || sessionStorage.getItem('access_token');
    console.log('Dashboard - User:', user);
    console.log('Dashboard - Token available:', !!token);
    
    if (!user || !token) {
      console.warn('Dashboard - No user or token found, redirecting to login');
      // Optionally redirect to login or show error
    }
  }, [user]);

  // Real dashboard data from API
  const [dashboardStats, setDashboardStats] = useState({
    devices: { total: 0, online: 0, offline: 0, health_percentage: 0 },
    deployments: { total: 0, successful: 0, failed: 0, pending: 0, success_rate: 0 },
    commands: { active: 0, pending: 0, completed: 0, failed: 0 },
    system: { health_score: 0, uptime: '0%', last_updated: null },
    groups: { total: 0 },
    activity: { recent_deployments: 0 }
  });

  const [recentActivity, setRecentActivity] = useState([]);
  const [deviceChart, setDeviceChart] = useState([]);
  const [systemMetrics, setSystemMetrics] = useState({
    cpu_usage: 0,
    memory_usage: 0,
    disk_usage: 0,
    network_connections: 0
  });
  const [deploymentTrends, setDeploymentTrends] = useState([]);
  const [loading, setLoading] = useState(true);
  
  // Devices data with caching
  const [devicesData, setDevicesData] = useState([]);
  const [devicesLoading, setDevicesLoading] = useState(false);
  const [devicesLastFetch, setDevicesLastFetch] = useState(null);
  const [devicesSearchTerm, setDevicesSearchTerm] = useState('');
  const [devicesStatusFilter, setDevicesStatusFilter] = useState('all');
  const [devicesGroupFilter, setDevicesGroupFilter] = useState('all');
  
  // Device Groups data with caching
  const [groupsData, setGroupsData] = useState([]);
  const [groupsLoading, setGroupsLoading] = useState(false);
  const [groupsLastFetch, setGroupsLastFetch] = useState(null);
  const [groupsSearchTerm, setGroupsSearchTerm] = useState('');
  
  // Global loading state for smoother UX
  const [initialLoading, setInitialLoading] = useState(true);
  
  // Profile dropdown states
  const [showProfileDropdown, setShowProfileDropdown] = useState(false);
  
  // Profile modal states
  const [showUsernameModal, setShowUsernameModal] = useState(false);
  const [showPasswordModal, setShowPasswordModal] = useState(false);
  const [showEmailModal, setShowEmailModal] = useState(false);
  const [showDeleteAccountModal, setShowDeleteAccountModal] = useState(false);
  
  // Password visibility states
  const [showCurrentPassword, setShowCurrentPassword] = useState(false);
  const [showNewPassword, setShowNewPassword] = useState(false);
  const [showConfirmPassword, setShowConfirmPassword] = useState(false);
  
  // Group devices modal states
  const [showGroupDevicesModal, setShowGroupDevicesModal] = useState(false);
  const [selectedGroup, setSelectedGroup] = useState(null);
  const [groupDevices, setGroupDevices] = useState([]);
  const [loadingGroupDevices, setLoadingGroupDevices] = useState(false);
  
  // Deployment details modal states
  const [showDeploymentModal, setShowDeploymentModal] = useState(false);
  const [selectedDeployment, setSelectedDeployment] = useState(null);
  const [deploymentDevices, setDeploymentDevices] = useState([]);
  const [deploymentGroups, setDeploymentGroups] = useState([]);
  const [loadingDeploymentDetails, setLoadingDeploymentDetails] = useState(false);
  
  // Group Edit Modal State
  const [showGroupEditModal, setShowGroupEditModal] = useState(false);
  const [editingGroup, setEditingGroup] = useState(null);
  
  // Group Create Modal State
  const [showGroupCreateModal, setShowGroupCreateModal] = useState(false);
  
  // Force refresh key for group and device cards
  const [groupsRefreshKey, setGroupsRefreshKey] = useState(0);
  const [devicesRefreshKey, setDevicesRefreshKey] = useState(0);
  const [showEmailPassword, setShowEmailPassword] = useState(false);
  
  // Form states
  const [newUsername, setNewUsername] = useState('');
  const [currentPassword, setCurrentPassword] = useState('');
  const [newPassword, setNewPassword] = useState('');
  const [confirmPassword, setConfirmPassword] = useState('');
  const [newEmail, setNewEmail] = useState('');
  const [emailPassword, setEmailPassword] = useState('');
  
  // Loading and error states
  const [usernameLoading, setUsernameLoading] = useState(false);
  const [passwordLoading, setPasswordLoading] = useState(false);
  const [emailLoading, setEmailLoading] = useState(false);
  const [usernameError, setUsernameError] = useState('');
  const [passwordError, setPasswordError] = useState('');
  const [emailError, setEmailError] = useState('');
  const [emailSuccess, setEmailSuccess] = useState('');
  const [formLoading, setFormLoading] = useState(false);
  const [formMessage, setFormMessage] = useState({ type: '', text: '' });

  // Optimized filtered data with useMemo for better performance
  const filteredDevices = useMemo(() => {
    const startTime = performance.now();
    
    if (!devicesData || devicesData.length === 0) return [];
    
    const result = devicesData.filter(device => {
      const searchTerm = devicesSearchTerm.toLowerCase();
      const matchesSearch = !searchTerm || 
        device.device_name?.toLowerCase().includes(searchTerm) ||
        device.ip_address?.toLowerCase().includes(searchTerm) ||
        device.os?.toLowerCase().includes(searchTerm);
      
      const matchesStatus = devicesStatusFilter === 'all' || device.status === devicesStatusFilter;
      
      const matchesGroup = devicesGroupFilter === 'all' || 
        device.group?.group_name === devicesGroupFilter ||
        device.groups?.some(g => g.group_name === devicesGroupFilter || g.name === devicesGroupFilter);
      
      return matchesSearch && matchesStatus && matchesGroup;
    });
    
    const endTime = performance.now();
    console.log(`🚀 Device filtering took ${(endTime - startTime).toFixed(2)}ms for ${devicesData.length} devices`);
    
    return result;
  }, [devicesData, devicesSearchTerm, devicesStatusFilter, devicesGroupFilter]);

  const filteredGroups = useMemo(() => {
    const startTime = performance.now();
    
    if (!groupsData || groupsData.length === 0) return [];
    
    const result = groupsData.filter(group => {
      const searchTerm = groupsSearchTerm.toLowerCase();
      const matchesSearch = !searchTerm || 
        group.group_name?.toLowerCase().includes(searchTerm) ||
        group.description?.toLowerCase().includes(searchTerm);
      
      return matchesSearch;
    });
    
    const endTime = performance.now();
    console.log(`🚀 Group filtering took ${(endTime - startTime).toFixed(2)}ms for ${groupsData.length} groups`);
    
    return result;
  }, [groupsData, groupsSearchTerm]);

  // Memoized unique groups for filter dropdown
  const availableGroups = useMemo(() => {
    if (!devicesData || devicesData.length === 0) return [];
    
    return [...new Set(
      devicesData.flatMap(device => {
        const groups = [];
        if (device.group?.group_name) groups.push(device.group.group_name);
        if (device.groups) {
          device.groups.forEach(g => {
            const name = g.group_name || g.name;
            if (name) groups.push(name);
          });
        }
        return groups;
      })
    )];
  }, [devicesData]);

  const sections = [
    { id: 'overview', name: 'Dashboard', color: 'text-blue-400', icon: Home },
    { id: 'groups', name: 'Device Groups', color: 'text-orange-400', icon: Monitor },
    { id: 'devices', name: 'Devices', color: 'text-teal-400', icon: Server },
    { id: 'shell', name: 'Remote Shell', color: 'text-cyan-400', icon: TerminalIcon },
    { id: 'deployment', name: 'Command Execution', color: 'text-teal-400', icon: Command },
    { id: 'deployments', name: 'Software Deployments', color: 'text-purple-400', icon: Play },
    { id: 'files', name: 'File System', color: 'text-green-400', icon: FolderOpen },
  ];

  // Click outside handler for profile dropdown
  useEffect(() => {
    const handleClickOutside = (event) => {
      if (showProfileDropdown && !event.target.closest('.profile-dropdown')) {
        setShowProfileDropdown(false);
      }
    };

    document.addEventListener('mousedown', handleClickOutside);
    return () => {
      document.removeEventListener('mousedown', handleClickOutside);
    };
  }, [showProfileDropdown]);

  // Optimized data loading - only load on initial mount, section changes use cached data
  useEffect(() => {
    const loadInitialData = async () => {
      // Only load data on first mount
      if (initialLoading) {
        console.log('📦 Dashboard: Loading initial data for section:', activeSection);
        
        // Load only what's needed for the initial section
        if (activeSection === 'overview') {
          await fetchDashboardData();
        } else if (activeSection === 'devices') {
          await fetchDevicesData(false); // Use cache if available
        } else if (activeSection === 'groups') {
          await Promise.all([
            fetchGroupsData(false),
            fetchDevicesData(false)
          ]);
        }
        // Other sections load data on-demand when user navigates to them
        
        setInitialLoading(false);
      }
    };

    loadInitialData();
  }, []); // Only run once on mount
  
  // Lazy load data when switching to sections that need it
  useEffect(() => {
    if (!initialLoading && activeSection === 'devices' && devicesData.length === 0) {
      fetchDevicesData(false);
    } else if (!initialLoading && activeSection === 'groups' && (groupsData.length === 0 || devicesData.length === 0)) {
      Promise.all([
        groupsData.length === 0 ? fetchGroupsData(false) : Promise.resolve(),
        devicesData.length === 0 ? fetchDevicesData(false) : Promise.resolve()
      ]);
    }
  }, [activeSection, initialLoading]);

  // Debounced search for better performance
  useEffect(() => {
    const debounceTimer = setTimeout(() => {
      // Search is handled by filteredDevices/filteredGroups computed values
      // This effect ensures smooth typing experience
    }, 300);

    return () => clearTimeout(debounceTimer);
  }, [devicesSearchTerm, groupsSearchTerm]);

  // Fetch devices for a specific group
  const fetchGroupDevices = async (groupId, groupName, skipModalOpen = false) => {
    setLoadingGroupDevices(true);
    if (!skipModalOpen) {
      setSelectedGroup({ id: groupId, name: groupName });
      setShowGroupDevicesModal(true);
    }
    
    try {
      // Ensure we have fresh device data
      if (!devicesData || devicesData.length === 0) {
        await fetchDevicesData(true);
      }
      
      // Filter devices that belong to this group
      const devicesInGroup = devicesData.filter(device => {
        // Check direct group relationship
        if (device.group && device.group.id === groupId) {
          return true;
        }
        // Check group mappings
        if (device.groups && device.groups.some(g => g.id === groupId)) {
          return true;
        }
        return false;
      });
      
      setGroupDevices(devicesInGroup);
    } catch (error) {
      console.error('Error filtering group devices:', error);
      setGroupDevices([]);
    } finally {
      setLoadingGroupDevices(false);
    }
  };

  // Fetch deployment details
  const fetchDeploymentDetails = async (deployment) => {
    setLoadingDeploymentDetails(true);
    setSelectedDeployment(deployment);
    setShowDeploymentModal(true);
    
    try {
      const token = authService.getToken();
      if (!token) {
        console.log('No token found for deployment details fetch');
        return;
      }

      const headers = {
        'Authorization': `Bearer ${token}`,
        'Content-Type': 'application/json'
      };

      // Fetch deployment details from API
      const response = await fetch(`${getApiUrl()}/deployments/${deployment.id}`, {
        headers
      });

      if (response.ok) {
        const deploymentDetails = await response.json();
        console.log('Deployment details:', deploymentDetails);
        
        // Extract devices and groups from deployment details
        setDeploymentDevices(deploymentDetails.devices || []);
        setDeploymentGroups(deploymentDetails.groups || []);
        
        // Update selected deployment with full details
        setSelectedDeployment({
          ...deployment,
          ...deploymentDetails,
          software_details: deploymentDetails.software_details || [],
          installation_paths: deploymentDetails.installation_paths || [],
          target_devices: deploymentDetails.target_devices || [],
          target_groups: deploymentDetails.target_groups || []
        });
      } else {
        console.error('Failed to fetch deployment details:', response.status);
        // Use fallback data structure
        setDeploymentDevices([]);
        setDeploymentGroups([]);
        setSelectedDeployment({
          ...deployment,
          software_details: deployment.software_name ? [{
            name: deployment.software_name,
            version: deployment.version || 'Unknown',
            installation_path: deployment.installation_path || '/default/path',
            size: deployment.file_size || 'Unknown'
          }] : [],
          target_devices: deployment.target_devices || [],
          target_groups: deployment.target_groups || []
        });
      }
    } catch (error) {
      console.error('Error fetching deployment details:', error);
      // Fallback to basic deployment info
      setDeploymentDevices([]);
      setDeploymentGroups([]);
      setSelectedDeployment({
        ...deployment,
        software_details: [],
        target_devices: [],
        target_groups: []
      });
    } finally {
      setLoadingDeploymentDetails(false);
    }
  };

  // Fetch dashboard data from API
  const fetchDashboardData = async () => {
    try {
      setLoading(true);
      
      // Ensure auth service is initialized
      authService.init();
      
      // Get token from multiple sources with priority order
      const token = authService.getToken() || 
                   localStorage.getItem('access_token') || 
                   localStorage.getItem('token') ||
                   sessionStorage.getItem('access_token') ||
                   sessionStorage.getItem('token');
      
      // Debug token and auth state
      console.log('Dashboard: Token from authService:', authService.getToken() ? 'present' : 'missing');
      console.log('Dashboard: Token from localStorage:', localStorage.getItem('token') ? 'present' : 'missing');
      console.log('Dashboard: Access token from localStorage:', localStorage.getItem('access_token') ? 'present' : 'missing');
      console.log('Dashboard: Auth service logged in:', authService.isLoggedIn());
      console.log('Dashboard: Final token to use:', token ? 'present' : 'missing');
      
      // Check if user is authenticated
      if (!token || !authService.isLoggedIn()) {
        console.log('Dashboard: No valid token found, redirecting to login');
        onLogout();
        return;
      }
      
      const headers = {
        'Authorization': `Bearer ${token}`,
        'Content-Type': 'application/json'
      };
      
      // Fetch all dashboard data in parallel for faster loading
      const apiUrl = getApiUrl();
      const [statsResponse, activityResponse, chartResponse, metricsResponse, trendsResponse] = await Promise.allSettled([
        fetch(`${apiUrl}/api/dashboard/stats`, { headers }),
        fetch(`${apiUrl}/api/dashboard/recent-activity`, { headers }),
        fetch(`${apiUrl}/api/dashboard/device-status-chart`, { headers }),
        fetch(`${apiUrl}/api/dashboard/system-metrics`, { headers }),
        fetch(`${apiUrl}/api/dashboard/deployment-trends`, { headers })
      ]);
      
      // Process stats response
      if (statsResponse.status === 'fulfilled' && statsResponse.value.ok) {
        const statsData = await statsResponse.value.json();
        console.log('Dashboard: Received stats data:', statsData);
        setDashboardStats(statsData);
      } else if (statsResponse.status === 'fulfilled' && statsResponse.value.status === 401) {
        console.log('Dashboard: Authentication failed');
        if (!authService.isPersistentSession()) {
          authService.logout();
          onLogout();
          return;
        }
      } else {
        console.error('Dashboard: Failed to fetch stats');
        setDashboardStats({
          devices: { total: agents.length, online: agents.filter(a => a.status === 'connected').length, offline: agents.filter(a => a.status !== 'connected').length, health_percentage: agents.length > 0 ? Math.round((agents.filter(a => a.status === 'connected').length / agents.length) * 100) : 0 },
          deployments: { total: 0, successful: 0, failed: 0, pending: 0, success_rate: 0 },
          commands: { active: 0, pending: 0, completed: 0, failed: 0 },
          system: { health_score: 85, uptime: '99.9%', last_updated: new Date().toISOString() },
          groups: { total: 0 },
          activity: { recent_deployments: 0 }
        });
      }
      
      // Process activity response
      if (activityResponse.status === 'fulfilled' && activityResponse.value.ok) {
        const activityData = await activityResponse.value.json();
        console.log('Dashboard: Received activity data:', activityData);
        setRecentActivity(activityData.activity || []);
      } else if (activityResponse.status === 'fulfilled' && activityResponse.value.status === 401) {
        if (!authService.isPersistentSession()) {
          authService.logout();
          onLogout();
          return;
        }
      }
      
      // Process chart response
      if (chartResponse.status === 'fulfilled' && chartResponse.value.ok) {
        const chartData = await chartResponse.value.json();
        console.log('Dashboard: Received chart data:', chartData);
        setDeviceChart(chartData.chart_data || []);
      }
      
      // Process metrics response
      if (metricsResponse.status === 'fulfilled' && metricsResponse.value.ok) {
        const metricsData = await metricsResponse.value.json();
        console.log('Dashboard: Received metrics data:', metricsData);
        setSystemMetrics(metricsData);
      }
      
      // Process trends response
      if (trendsResponse.status === 'fulfilled' && trendsResponse.value.ok) {
        const trendsData = await trendsResponse.value.json();
        console.log('Dashboard: Received trends data:', trendsData);
        setDeploymentTrends(trendsData.trends || []);
      }
      
    } catch (error) {
      console.error('Error fetching dashboard data:', error);
    } finally {
      setLoading(false);
    }
  };

  // Optimized devices data fetching with caching
  const fetchDevicesData = async (forceRefresh = false) => {
    const fetchStartTime = performance.now();
    
    try {
      // Check cache first (refresh every 45 seconds for better performance)
      const now = Date.now();
      if (!forceRefresh && devicesLastFetch && (now - devicesLastFetch) < 45000 && devicesData.length > 0) {
        console.log('⚡ Dashboard: Using cached devices data (age: ' + Math.round((now - devicesLastFetch) / 1000) + 's)');
        return;
      }

      setDevicesLoading(true);
      
      // Ensure auth service is initialized
      if (!authService.getCurrentUser()) {
        console.log('Dashboard: No user found for devices fetch');
        return;
      }

      const token = authService.getToken();
      if (!token) {
        console.log('Dashboard: No token found for devices fetch');
        return;
      }

      const headers = {
        'Authorization': `Bearer ${token}`,
        'Content-Type': 'application/json'
      };

      // Remove timeout for persistent connection
      const devicesResponse = await fetch(`${getApiUrl()}/devices/`, {
        headers
      });
      
      if (devicesResponse.ok) {
        const devicesDataResponse = await devicesResponse.json();
        const fetchEndTime = performance.now();
        const fetchDuration = (fetchEndTime - fetchStartTime).toFixed(2);
        
        console.log(`🚀 Dashboard: Received ${devicesDataResponse?.length || 0} devices in ${fetchDuration}ms`);
        
        // Update data and cache timestamp
        setDevicesData(devicesDataResponse || []);
        setDevicesLastFetch(Date.now());
      } else if (devicesResponse.status === 401) {
        console.log('Dashboard: Authentication failed for devices data');
        // Only auto-logout for non-persistent sessions
        if (!authService.isPersistentSession()) {
          authService.logout();
          onLogout();
          return;
        }
      } else {
        console.error('Dashboard: Failed to fetch devices:', devicesResponse.status, devicesResponse.statusText);
        // Set fallback data for development
        setDevicesData([
          {
            id: 1,
            device_name: "Web Server 01",
            ip_address: "192.168.1.10",
            status: "online",
            os: "Ubuntu 20.04",
            last_seen: "2024-01-15T10:30:00Z",
            groups: ["Web Servers", "Production"],
            cpu_usage: 45,
            memory_usage: 60,
            disk_usage: 25
          },
          {
            id: 2,
            device_name: "Database Server",
            ip_address: "192.168.1.20",
            status: "online",
            os: "CentOS 8",
            last_seen: "2024-01-15T10:29:00Z",
            groups: ["Database Servers"],
            cpu_usage: 30,
            memory_usage: 80,
            disk_usage: 55
          },
          {
            id: 3,
            device_name: "App Server 02",
            ip_address: "192.168.1.30",
            status: "offline",
            os: "Windows Server 2019",
            last_seen: "2024-01-15T09:15:00Z",
            groups: ["Application Servers"],
            cpu_usage: 0,
            memory_usage: 0,
            disk_usage: 40
          }
        ]);
      }
    } catch (error) {
      console.error('Dashboard: Error fetching devices data:', error);
      // Set fallback data
      setDevicesData([]);
    } finally {
      setDevicesLoading(false);
    }
  };

  // Optimized groups data fetching with caching
  const fetchGroupsData = async (forceRefresh = false) => {
    const fetchStartTime = performance.now();
    
    try {
      // Check cache first (refresh every 45 seconds for better performance)
      const now = Date.now();
      if (!forceRefresh && groupsLastFetch && (now - groupsLastFetch) < 45000 && groupsData.length > 0) {
        console.log('⚡ Dashboard: Using cached groups data (age: ' + Math.round((now - groupsLastFetch) / 1000) + 's)');
        return;
      }

      setGroupsLoading(true);
      
      // Ensure auth service is initialized
      if (!authService.getCurrentUser()) {
        console.log('Dashboard: No user found for groups fetch');
        return;
      }

      const token = authService.getToken();
      if (!token) {
        console.log('Dashboard: No token found for groups fetch');
        return;
      }

      const headers = {
        'Authorization': `Bearer ${token}`,
        'Content-Type': 'application/json'
      };

<<<<<<< HEAD
      // Remove timeout for persistent connection
      const groupsResponse = await fetch(`${getApiUrl()}/groups/`, {
=======
      // Use Promise.race for timeout handling
      const timeoutPromise = new Promise((_, reject) => 
        setTimeout(() => reject(new Error('Request timeout')), 8000)
      );

      const apiUrl = getApiUrl();
      console.log('Dashboard: Using API URL:', apiUrl);
      console.log('Dashboard: Environment VITE_API_URL:', import.meta.env.VITE_API_URL);
      
      const fetchPromise = fetch(`${apiUrl}/groups/`, {
>>>>>>> 58c7fefe
        headers
      });
      
      if (groupsResponse.ok) {
        const groupsDataResponse = await groupsResponse.json();
        const fetchEndTime = performance.now();
        const fetchDuration = (fetchEndTime - fetchStartTime).toFixed(2);
        
        console.log(`🚀 Dashboard: Received ${groupsDataResponse?.length || 0} groups in ${fetchDuration}ms`);
        
        // Update data and cache timestamp
        setGroupsData(groupsDataResponse || []);
        setGroupsLastFetch(Date.now());
      } else if (groupsResponse.status === 401) {
        console.log('Dashboard: Authentication failed for groups data');
        // Only auto-logout for non-persistent sessions
        if (!authService.isPersistentSession()) {
          authService.logout();
          onLogout();
          return;
        }
      } else {
        console.error('Dashboard: Failed to fetch groups:', groupsResponse.status, groupsResponse.statusText);
        // Set empty array when API call fails
        setGroupsData([]);
      }
    } catch (error) {
      console.error('Dashboard: Error fetching groups data:', error);
      setGroupsData([]);
    } finally {
      setGroupsLoading(false);
    }
  };

  // Handle group update
  const handleUpdateGroup = async (groupData) => {
    const updatedGroupId = editingGroup.id;
    try {
      console.log('🎯 Updating group:', updatedGroupId, groupData);
      await groupsService.updateGroup(updatedGroupId, groupData);
      console.log('✅ Group updated successfully, triggering refresh...');
      
      // Force refresh groups and devices data
      await forceRefreshGroups();
      
      // If group devices modal is open for this group, refresh it
      if (showGroupDevicesModal && selectedGroup && selectedGroup.id === updatedGroupId) {
        console.log('Refreshing group devices modal for updated group');
        // Update the selected group name
        const newGroupName = groupData.group_name || selectedGroup.name;
        setSelectedGroup({ id: updatedGroupId, name: newGroupName });
        // Refresh the devices in the modal (skipModalOpen = true since it's already open)
        await fetchGroupDevices(updatedGroupId, newGroupName, true);
      }
      
      // Close edit modal
      setShowGroupEditModal(false);
      setEditingGroup(null);
      console.log('🎯 Group update completed');
    } catch (error) {
      console.error('❌ Failed to update group:', error);
      alert('Failed to update group: ' + error.message);
    }
  };

  const closeGroupEditModal = () => {
    setShowGroupEditModal(false);
    setEditingGroup(null);
  };

  // Handle group creation
  const handleCreateGroup = async (groupData) => {
    try {
      console.log('🎯 Creating group:', groupData);
      await groupsService.createGroup(groupData);
      console.log('✅ Group created successfully, triggering refresh...');
      // Force refresh groups and devices data
      await forceRefreshGroups();
      
      // Close modal
      setShowGroupCreateModal(false);
      console.log('🎯 Group creation completed');
    } catch (error) {
      console.error('❌ Failed to create group:', error);
      alert('Failed to create group: ' + error.message);
    }
  };

  const closeGroupCreateModal = () => {
    setShowGroupCreateModal(false);
  };

  // Force refresh devices data specifically
  const forceRefreshDevices = async () => {
    console.log('🔄 Dashboard: Force refreshing devices data...');
    setDevicesLastFetch(null);
    await fetchDevicesData(true);
    setDevicesRefreshKey(prev => prev + 1);
    console.log('✅ Dashboard: Devices data refresh completed');
  };

  // Force refresh all dashboard data
  const forceRefreshAll = async () => {
    console.log('🔄 Dashboard: Force refreshing all dashboard data...');
    setGroupsLastFetch(null);
    setDevicesLastFetch(null);
    await Promise.all([
      fetchDashboardData(),
      fetchGroupsData(true),
      fetchDevicesData(true)
    ]);
    setGroupsRefreshKey(prev => prev + 1);
    setDevicesRefreshKey(prev => prev + 1);
    console.log('✅ Dashboard: All dashboard data refresh completed');
  };

  // Debug function to log current state (temporary)
  const debugCurrentState = () => {
    console.log('🐛 === CURRENT DASHBOARD STATE ===');
    console.log('📊 Dashboard Stats:', dashboardStats);
    console.log('👥 Groups Data:', groupsData);
    console.log('🖥️ Devices Data:', devicesData);
    console.log('🔑 Refresh Keys - Groups:', groupsRefreshKey, 'Devices:', devicesRefreshKey);
    console.log('🐛 === END DEBUG STATE ===');
  };

  // Add debug function to window for manual testing
  window.debugDashboard = debugCurrentState;

  // Force refresh all group-related data
  const forceRefreshGroups = async () => {
    console.log('🔄 Dashboard: Force refreshing all group-related data (groups, devices, dashboard stats)...');
    const oldGroupsKey = groupsRefreshKey;
    const oldDevicesKey = devicesRefreshKey;
    
    // Clear cache timestamps to force fresh fetch
    setGroupsLastFetch(null);
    setDevicesLastFetch(null);
    
    // Fetch fresh data (groups and devices only, stats not needed for group operations)
    await Promise.all([
      fetchGroupsData(true),
      fetchDevicesData(true)
    ]);
    
    // Force re-render for both groups and devices
    setGroupsRefreshKey(prev => {
      console.log('📊 Groups refresh key: ', prev, '->', prev + 1);
      return prev + 1;
    });
    setDevicesRefreshKey(prev => {
      console.log('📱 Devices refresh key: ', prev, '->', prev + 1);
      return prev + 1;
    });
    
    console.log('✅ Dashboard: All group-related data refresh completed');
    console.log('📈 Refresh keys updated - Groups:', oldGroupsKey, '->', groupsRefreshKey + 1, 'Devices:', oldDevicesKey, '->', devicesRefreshKey + 1);
  };

  // Initialize socket connection for agent management
  useEffect(() => {
    isMountedRef.current = true;
    
    // Don't fetch initial data here - it's handled by the section loading effect
    
    // Set up periodic refresh only for overview section (reduced from 30s to 60s)
    const interval = setInterval(() => {
      if (activeSection === 'overview') {
        console.log('🔄 Periodic refresh for overview section');
        fetchDashboardData();
      }
    }, 60000); // Refresh every 60 seconds
    
    const initializeSocket = () => {
      if (socketRef.current) return;
      
      console.log('Dashboard: Initializing socket connection...');
      
      const socketUrl = import.meta.env.VITE_SOCKET_URL || 'http://localhost:8000';
      
      socketRef.current = io(socketUrl, {
        transports: ['websocket', 'polling'],
        reconnection: true,
        reconnectionDelay: 500,  // Fast reconnection
        reconnectionAttempts: 0,  // Infinite reconnection attempts
        timeout: 0,  // No connection timeout
        forceNew: true,
        autoConnect: true,
        pingTimeout: 0,  // No ping timeout
        pingInterval: 10000  // Ping every 10 seconds to keep connection alive
      });

      // Connection successful
      socketRef.current.on('connect', () => {
        if (!isMountedRef.current) return;
        
        console.log('Dashboard: Connected to backend server');
        setIsConnected(true);
        setConnectionError(null);
        
        // Register as frontend to receive agent updates
        socketRef.current.emit('frontend_register', {});
        
        // Request initial agents list
        setTimeout(() => {
          if (socketRef.current && socketRef.current.connected) {
            console.log('Dashboard: Requesting agents list...');
            socketRef.current.emit('get_agents');
          }
        }, 200);
      });

      // Connection failed
      socketRef.current.on('connect_error', (error) => {
        if (!isMountedRef.current) return;
        
        console.error('Dashboard: Connection error:', error);
        setIsConnected(false);
        setConnectionError(`Failed to connect: ${error.message}`);
      });

      // Disconnected
      socketRef.current.on('disconnect', (reason) => {
        if (!isMountedRef.current) return;
        
        console.log('Dashboard: Disconnected from backend:', reason);
        setIsConnected(false);
        setConnectionError(`Disconnected: ${reason}`);
        
        // Clear agent/shell data
        setAgents([]);
        setShells([]);
        setCurrentAgent('');
        setCurrentShell('');
        
        // Don't reset dashboard stats on socket disconnect
        // They will be updated via API calls
      });

      // Agents list received
      socketRef.current.on('agents_list', (agentsList) => {
        if (!isMountedRef.current) return;
        
        console.log('Dashboard: Received agents list:', agentsList);
        
        if (Array.isArray(agentsList)) {
          // Validate that agents have the expected structure
          const validAgents = agentsList.filter(agent => 
            agent && typeof agent === 'object' && agent.agent_id && agent.hostname
          );
          
          if (validAgents.length !== agentsList.length) {
            console.warn('Dashboard: Some agents have invalid structure:', agentsList);
          }
          
          setAgents(validAgents);
          console.log('Dashboard: Set agents:', validAgents);
          
          // Refresh dashboard data when agents update
          fetchDashboardData();
          
          // Auto-select first agent if none selected and agents available
          if (validAgents.length > 0 && !currentAgent) {
            const firstAgent = validAgents[0];
            setCurrentAgent(firstAgent.agent_id);
            console.log('Dashboard: Auto-selected first agent:', firstAgent.agent_id);
            console.log('Dashboard: First agent details:', firstAgent);
            
            // Request shells for the first agent
            if (socketRef.current && socketRef.current.connected) {
              console.log('Dashboard: Auto-requesting shells for first agent:', firstAgent.agent_id);
              socketRef.current.emit('get_shells', firstAgent.agent_id);
            } else {
              console.warn('Dashboard: Cannot auto-request shells - socket not connected');
            }
          }
        } else {
          console.error('Dashboard: Invalid agents list received (not array):', agentsList);
          setConnectionError('Invalid agents list received from server');
        }
      });

      // Shells list received
      socketRef.current.on('shells_list', (shellsList) => {
        if (!isMountedRef.current) return;
        
        console.log('Dashboard: Received shells list:', shellsList);
        console.log('Dashboard: Shells type:', typeof shellsList);
        console.log('Dashboard: Is array:', Array.isArray(shellsList));
        console.log('Dashboard: Current agent when shells received:', currentAgent);
        
        if (Array.isArray(shellsList)) {
          setShells(shellsList);
          
          if (shellsList.length > 0) {
            console.log('Dashboard: Setting shells:', shellsList);
            // Auto-select default shell if none selected
            if (!currentShell) {
              const defaultShell = shellsList.includes('cmd') ? 'cmd' : 
                                 shellsList.includes('bash') ? 'bash' : shellsList[0];
              console.log('Dashboard: Auto-selecting shell:', defaultShell);
              setCurrentShell(defaultShell);
            }
          } else {
            console.warn('Dashboard: Received empty shells array');
          }
        } else {
          console.error('Dashboard: Received invalid shells list:', shellsList);
        }
      });

      // Error messages
      socketRef.current.on('error', (data) => {
        if (!isMountedRef.current) return;
        
        console.error('Dashboard: Socket error:', data);
        const errorMessage = data?.message || data || 'Unknown error';
        setConnectionError(errorMessage);
      });

      // Real-time device status changes
      socketRef.current.on('device_status_changed', (deviceInfo) => {
        if (!isMountedRef.current) return;
        
        console.log('Dashboard: Device status changed in real-time:', deviceInfo);
        
        // Update devices data immediately without refetching
        setDevicesData((prevDevices) => {
          return prevDevices.map((device) => {
            if (device.agent_id === deviceInfo.agent_id || device.device_name === deviceInfo.device_name) {
              return {
                ...device,
                status: deviceInfo.status,
                last_seen: deviceInfo.last_seen,
                ip_address: deviceInfo.ip_address || device.ip_address
              };
            }
            return device;
          });
        });
        
        // Also refresh dashboard stats for accurate counts
        fetchDashboardData();
      });
    };

    initializeSocket();

    return () => {
      isMountedRef.current = false;
      clearInterval(interval);
      
      if (socketRef.current) {
        socketRef.current.removeAllListeners();
        socketRef.current.disconnect();
        socketRef.current = null;
      }
    };
  }, []);

  // Click outside handler for profile dropdown
  useEffect(() => {
    const handleClickOutside = (event) => {
      // If the clicked element is not within the profile dropdown, close it
      if (showProfileDropdown && !event.target.closest('.profile-dropdown')) {
        setShowProfileDropdown(false);
      }
    };

    if (showProfileDropdown) {
      document.addEventListener('mousedown', handleClickOutside);
    }

    return () => {
      document.removeEventListener('mousedown', handleClickOutside);
    };
  }, [showProfileDropdown]);

  // Handle agent selection
  const handleAgentSelect = (agentId) => {
    console.log('Dashboard: Agent selected:', agentId);
    console.log('Dashboard: Available agents:', agents);
    
    // Find the agent object
    const selectedAgentObj = agents.find(a => a.agent_id === agentId);
    console.log('Dashboard: Selected agent object:', selectedAgentObj);
    
    setCurrentAgent(agentId);
    setShells([]);
    setCurrentShell('');
    
    if (agentId && socketRef.current && socketRef.current.connected) {
      console.log('Dashboard: Requesting shells for agent:', agentId);
      console.log('Dashboard: Socket connected:', socketRef.current.connected);
      socketRef.current.emit('get_shells', agentId);
    } else {
      console.warn('Dashboard: Cannot request shells - no agentId or socket not connected');
      console.log('Dashboard: AgentId:', agentId);
      console.log('Dashboard: Socket exists:', !!socketRef.current);
      console.log('Dashboard: Socket connected:', socketRef.current?.connected);
    }
  };

  // Handle shell selection
  const handleShellSelect = (shellType) => {
    setCurrentShell(shellType);
  };

  const handleDisconnect = () => {
    if (onLogout) {
      onLogout();
    }
  };

  // Profile management functions
  const handleUpdateUsername = async (e) => {
    e.preventDefault();
    setFormLoading(true);
    setFormMessage({ type: '', text: '' });

    try {
      const token = authService.getToken() || localStorage.getItem('access_token');
      const response = await fetch(`${getApiUrl()}/auth/update-username`, {
        method: 'PUT',
        headers: {
          'Content-Type': 'application/json',
          'Authorization': `Bearer ${token}`
        },
        body: JSON.stringify({ new_username: usernameForm.newUsername })
      });

      const data = await response.json();

      if (response.ok) {
        setFormMessage({ type: 'success', text: data.message });
        setUsernameForm({ newUsername: '' });
        // Update user info in auth service if needed
        setTimeout(() => {
          setShowChangeUsername(false);
          setFormMessage({ type: '', text: '' });
        }, 2000);
      } else {
        setFormMessage({ type: 'error', text: data.detail || 'Failed to update username' });
      }
    } catch (error) {
      setFormMessage({ type: 'error', text: 'Network error. Please try again.' });
    } finally {
      setFormLoading(false);
    }
  };

  const handleChangePassword = async (e) => {
    e.preventDefault();
    setFormLoading(true);
    setFormMessage({ type: '', text: '' });

    if (passwordForm.newPassword !== passwordForm.confirmPassword) {
      setFormMessage({ type: 'error', text: 'New passwords do not match' });
      setFormLoading(false);
      return;
    }

    if (passwordForm.newPassword.length < 6) {
      setFormMessage({ type: 'error', text: 'New password must be at least 6 characters long' });
      setFormLoading(false);
      return;
    }

    try {
      const token = authService.getToken() || localStorage.getItem('access_token');
      const response = await fetch(`${getApiUrl()}/auth/change-password`, {
        method: 'PUT',
        headers: {
          'Content-Type': 'application/json',
          'Authorization': `Bearer ${token}`
        },
        body: JSON.stringify({
          current_password: passwordForm.currentPassword,
          new_password: passwordForm.newPassword
        })
      });

      const data = await response.json();

      if (response.ok) {
        setFormMessage({ type: 'success', text: data.message });
        setPasswordForm({ currentPassword: '', newPassword: '', confirmPassword: '' });
        setTimeout(() => {
          setShowChangePassword(false);
          setFormMessage({ type: '', text: '' });
        }, 2000);
      } else {
        setFormMessage({ type: 'error', text: data.detail || 'Failed to change password' });
      }
    } catch (error) {
      setFormMessage({ type: 'error', text: 'Network error. Please try again.' });
    } finally {
      setFormLoading(false);
    }
  };

  const handleChangeEmail = async (e) => {
    e.preventDefault();
    setFormLoading(true);
    setFormMessage({ type: '', text: '' });

    try {
      const token = authService.getToken() || localStorage.getItem('access_token');
      const response = await fetch(`${getApiUrl()}/auth/request-email-change`, {
        method: 'POST',
        headers: {
          'Content-Type': 'application/json',
          'Authorization': `Bearer ${token}`
        },
        body: JSON.stringify({
          new_email: emailForm.newEmail,
          password: emailForm.password
        })
      });

      const data = await response.json();

      if (response.ok) {
        setFormMessage({ type: 'success', text: data.message });
        setEmailForm({ newEmail: '', password: '' });
        setTimeout(() => {
          setShowChangeEmail(false);
          setFormMessage({ type: '', text: '' });
        }, 3000);
      } else {
        setFormMessage({ type: 'error', text: data.detail || 'Failed to request email change' });
      }
    } catch (error) {
      setFormMessage({ type: 'error', text: 'Network error. Please try again.' });
    } finally {
      setFormLoading(false);
    }
  };

  const resetForms = () => {
    setNewUsername('');
    setCurrentPassword('');
    setNewPassword('');
    setConfirmPassword('');
    setNewEmail('');
    setEmailPassword('');
    setUsernameError('');
    setPasswordError('');
    setEmailError('');
    setEmailSuccess('');
    setShowCurrentPassword(false);
    setShowNewPassword(false);
    setShowConfirmPassword(false);
    setShowEmailPassword(false);
  };

  const handleProfileOptionClick = (option) => {
    resetForms();
    setShowProfileDropdown(false);
    
    switch(option) {
      case 'username':
        setShowUsernameModal(true);
        break;
      case 'password':
        setShowPasswordModal(true);
        break;
      case 'email':
        setShowEmailModal(true);
        break;
      case 'logout':
        handleDisconnect();
        break;
      case 'delete-account':
        setShowDeleteAccountModal(true);
        break;
    }
  };

  // Skeleton loading component
  const SkeletonCard = memo(() => (
    <div className="bg-white/10 backdrop-blur-sm border border-white/20 rounded-lg p-6 animate-pulse">
      <div className="space-y-3">
        <div className="h-4 bg-white/20 rounded w-3/4"></div>
        <div className="h-3 bg-white/20 rounded w-1/2"></div>
        <div className="h-3 bg-white/20 rounded w-2/3"></div>
        <div className="h-3 bg-white/20 rounded w-1/3"></div>
      </div>
    </div>
  ));

  // Error boundary for safe rendering
  const SafeDeviceCard = memo(({ device, refreshKey }) => {
    try {
      return <DeviceCard device={device} refreshKey={refreshKey} />;
    } catch (error) {
      console.error('Error rendering device card:', error);
      return (
        <div className="bg-red-500/10 backdrop-blur-sm border border-red-500/20 rounded-lg p-6">
          <div className="text-red-400 text-sm">Error loading device</div>
        </div>
      );
    }
  });

  // Memoized Device Card Component for better performance
  const DeviceCard = memo(({ device, refreshKey }) => {
    console.log('🖥️ Rendering device card:', device.device_name, 'refreshKey:', refreshKey);
    console.log('👥 Device group info:', device.group, device.groups);
    
    return (
      <div className="bg-white/10 backdrop-blur-sm border border-white/20 rounded-lg p-6 hover:bg-white/15 transition-all duration-300">
        <div className="flex items-center justify-between mb-4">
          <h3 className="text-white text-lg font-semibold">{device.device_name || 'Unknown Device'}</h3>
          <span className={`px-2 py-1 rounded-full text-xs font-medium ${
            device.status === 'online' ? 'bg-green-500/20 text-green-300' : 
            device.status === 'offline' ? 'bg-red-500/20 text-red-300' : 
            'bg-yellow-500/20 text-yellow-300'
          }`}>
            {device.status || 'Unknown'}
          </span>
        </div>
        <div className="space-y-2">
          <div className="flex items-center text-gray-300">
            <Monitor className="h-4 w-4 mr-2" />
            <span className="text-sm">{device.ip_address || 'N/A'}</span>
          </div>
          <div className="flex items-center text-gray-300">
            <Server className="h-4 w-4 mr-2" />
            <span className="text-sm">{device.os || 'Unknown OS'}</span>
          </div>
          <div className="flex items-center text-gray-300">
            <Users className="h-4 w-4 mr-2" />
            <span className="text-sm">
              {device.group?.group_name || 
               (device.groups && device.groups.length > 0 ? 
                device.groups.map(g => g.group_name || g.name).join(', ') : 'No Group')}
            </span>
          </div>
          {device.last_seen && (
            <div className="flex items-center text-gray-400">
              <Clock className="h-4 w-4 mr-2" />
              <span className="text-xs">Last seen: {new Date(device.last_seen).toLocaleString()}</span>
            </div>
          )}
        </div>
      </div>
    );
  });

  // Error boundary for safe group rendering
  const SafeGroupCard = memo(({ group, refreshKey }) => {
    try {
      return <GroupCard group={group} refreshKey={refreshKey} />;
    } catch (error) {
      console.error('Error rendering group card:', error);
      return (
        <div className="bg-red-500/10 backdrop-blur-sm border border-red-500/20 rounded-lg p-6">
          <div className="text-red-400 text-sm">Error loading group</div>
        </div>
      );
    }
  });

  // Memoized Group Card Component for better performance
  const GroupCard = memo(({ group, refreshKey }) => {
    // Calculate actual device count from devicesData
    const actualDeviceCount = useMemo(() => {
      console.log('🔍 Calculating device count for group:', group.id, group.group_name, 'refreshKey:', refreshKey);
      console.log('📊 Available devices data:', devicesData?.length, 'devices');
      
      if (!devicesData || devicesData.length === 0) {
        console.log('❌ No devices data available');
        return 0;
      }
      
      const matchingDevices = devicesData.filter(device => {
        // Check direct group relationship
        if (device.group && device.group.id === group.id) {
          return true;
        }
        // Check group mappings
        if (device.groups && device.groups.some(g => g.id === group.id)) {
          return true;
        }
        return false;
      });
      
      console.log('✅ Found', matchingDevices.length, 'devices for group', group.group_name);
      return matchingDevices.length;
    }, [devicesData, group.id, refreshKey]);

    const handleEditGroup = async (e) => {
      e.stopPropagation();
      // Ensure devices are loaded before opening modal
      if (!devicesData || devicesData.length === 0) {
        await fetchDevicesData(true);
      }
      setEditingGroup(group);
      setShowGroupEditModal(true);
    };

    const handleDeleteGroup = async (e) => {
      e.stopPropagation();
      if (window.confirm(`Are you sure you want to delete the group "${group.group_name}"?`)) {
        try {
          console.log('🎯 Deleting group:', group.id, group.group_name);
          await groupsService.deleteGroup(group.id);
          console.log('✅ Group deleted successfully, triggering refresh...');
          
          // If group devices modal is open for this group, close it
          if (showGroupDevicesModal && selectedGroup && selectedGroup.id === group.id) {
            console.log('Closing group devices modal for deleted group');
            setShowGroupDevicesModal(false);
            setSelectedGroup(null);
            setGroupDevices([]);
          }
          
          // Force refresh groups and devices data
          await forceRefreshGroups();
          console.log('🎯 Group deletion completed');
        } catch (error) {
          console.error('❌ Failed to delete group:', error);
          alert('Failed to delete group: ' + error.message);
        }
      }
    };

    return (
      <div 
        className="bg-white/10 backdrop-blur-sm border border-white/20 rounded-lg p-6 hover:bg-white/15 transition-all duration-300 cursor-pointer group relative"
        onClick={() => fetchGroupDevices(group.id, group.group_name)}
      >
        {/* Action Buttons */}
        <div className="absolute top-4 right-4 flex items-center gap-2 opacity-0 group-hover:opacity-100 transition-opacity">
          <button
            onClick={handleEditGroup}
            className="p-2 bg-blue-500/20 hover:bg-blue-500/30 border border-blue-500/30 rounded-lg text-blue-300 hover:text-blue-200 transition-all"
            title="Edit Group"
          >
            <Edit className="h-4 w-4" />
          </button>
          <button
            onClick={handleDeleteGroup}
            className="p-2 bg-red-500/20 hover:bg-red-500/30 border border-red-500/30 rounded-lg text-red-300 hover:text-red-200 transition-all"
            title="Delete Group"
          >
            <Trash2 className="h-4 w-4" />
          </button>
        </div>

        <div className="flex items-center justify-between mb-4 pr-20">
          <h3 className="text-white text-lg font-semibold group-hover:text-blue-300 transition-colors">{group.group_name || 'Unknown Group'}</h3>
          <span className="px-3 py-1.5 rounded-full text-sm font-medium bg-blue-500/20 text-blue-300 border border-blue-500/30">
            {actualDeviceCount} device{actualDeviceCount !== 1 ? 's' : ''}
          </span>
        </div>
        <div className="space-y-2">
          <div className="flex items-center text-gray-300">
            <Server className="h-4 w-4 mr-2" />
            <span className="text-sm">{group.description || 'No description'}</span>
          </div>
          <div className="flex items-center text-gray-300">
            <Users className="h-4 w-4 mr-2" />
            <span className="text-sm">Click to view devices</span>
          </div>
          {group.created_at && (
            <div className="flex items-center text-gray-400">
              <Clock className="h-4 w-4 mr-2" />
              <span className="text-xs">Created: {new Date(group.created_at).toLocaleString()}</span>
            </div>
          )}
        </div>
        <div className="mt-3 pt-3 border-t border-white/10">
          <div className="flex items-center text-blue-400 text-sm group-hover:text-blue-300 transition-colors">
            <Eye className="h-4 w-4 mr-2" />
            <span>View devices in this group</span>
          </div>
        </div>
      </div>
    );
  });

  // Show skeleton loading for initial load
  if (initialLoading) {
    return (
      <div className="min-h-screen bg-gradient-to-br from-purple-900 via-blue-900 to-indigo-900 p-6">
        <div className="max-w-7xl mx-auto">
          <div className="mb-6">
            <div className="h-8 bg-white/20 rounded w-1/4 animate-pulse"></div>
          </div>
          <div className="grid grid-cols-1 md:grid-cols-2 lg:grid-cols-3 gap-6">
            {[...Array(6)].map((_, i) => <SkeletonCard key={i} />)}
          </div>
        </div>
      </div>
    );
  }

  return (
    <div className="min-h-screen bg-gray-900">
      {/* Header */}
      <header className="bg-gray-800/50 backdrop-blur-sm border-b border-gray-700 px-6 py-4 sticky top-0 z-50">
        <div className="flex items-center justify-between">
          <div className="flex items-center gap-4">
            <div className="w-12 h-12 bg-gradient-to-r from-primary-500 to-accent-cyan rounded-xl flex items-center justify-center shadow-lg">
              <span className="text-white font-bold text-xl font-display">DX</span>
            </div>
            <div>
              <h1 className="text-2xl font-bold font-display text-white">DeployX</h1>
              {/* <p className="text-sm text-gray-400">
                {user?.username ? `Welcome back, ${user.username}` : 'Remote System Management Console'}
              </p> */}
            </div>
          </div>
          
          <div className="flex items-center gap-4">
            {/* Search */}
            <div className="relative hidden md:block">
              {/* <Search className="w-4 h-4 absolute left-3 top-1/2 transform -translate-y-1/2 text-gray-400" /> */}
              {/* <input 
                type="text" 
                placeholder="Search..." 
                className="pl-10 pr-4 py-2 bg-gray-800 border border-gray-700 rounded-lg text-gray-200 placeholder-gray-400 focus:border-primary-500 focus:ring-1 focus:ring-primary-500 outline-none transition-all"
              /> */}
            </div>
            
            {/* Notifications */}
            <button className="relative p-2 text-gray-400 hover:text-white hover:bg-gray-800 rounded-lg transition-all">
              <Bell className="w-5 h-5" />
              <div className="absolute -top-1 -right-1 w-3 h-3 bg-red-500 rounded-full"></div>
            </button>
            
            {/* Connection Status */}
            <div className={`flex items-center gap-2 px-3 py-2 rounded-lg border ${
              isConnected 
                ? 'bg-green-500/20 border-green-500/30' 
                : 'bg-red-500/20 border-red-500/30'
            }`}>
              <div className={`w-2 h-2 rounded-full ${
                isConnected ? 'bg-green-400 animate-pulse' : 'bg-red-400'
              }`}></div>
              <span className={`text-sm font-medium ${
                isConnected ? 'text-green-400' : 'text-red-400'
              }`}>
                {isConnected ? 'Connected' : 'Disconnected'}
              </span>
              {agents.length > 0 && (
                <span className="text-gray-400 text-xs">• {agents.length} agent(s)</span>
              )}
            </div>
            
            {/* Profile Dropdown */}
            <div className="relative profile-dropdown">
              <button
                onClick={() => setShowProfileDropdown(!showProfileDropdown)}
                className="w-10 h-10 bg-gradient-to-r from-blue-500 to-purple-500 rounded-full flex items-center justify-center hover:scale-105 transition-all duration-200 shadow-lg hover:shadow-xl"
                title={user?.username || 'User Profile'}
              >
                <User className="w-5 h-5 text-white" />
              </button>

              {/* Profile Dropdown Menu */}
              {showProfileDropdown && (
                <div className="absolute right-0 mt-2 w-56 bg-gray-800 border border-gray-700 rounded-lg shadow-2xl z-[100] backdrop-blur-sm">
                  <div className="py-2 bg-gray-800">
                    <div className="px-4 py-3 border-b border-gray-700 bg-gray-800">
                      <p className="text-white font-medium">{user?.username}</p>
                      <p className="text-gray-400 text-sm">{user?.email}</p>
                    </div>
                    
                    <button
                      onClick={() => handleProfileOptionClick('username')}
                      className="w-full flex items-center gap-3 px-4 py-3 text-gray-300 hover:bg-gray-700 bg-gray-800 transition-colors"
                    >
                      <Edit className="w-4 h-4" />
                      <span>Change Username</span>
                    </button>
                    
                    <button
                      onClick={() => handleProfileOptionClick('password')}
                      className="w-full flex items-center gap-3 px-4 py-3 text-gray-300 hover:bg-gray-700 bg-gray-800 transition-colors"
                    >
                      <Lock className="w-4 h-4" />
                      <span>Change Password</span>
                    </button>
                    
                    <button
                      onClick={() => handleProfileOptionClick('email')}
                      className="w-full flex items-center gap-3 px-4 py-3 text-gray-300 hover:bg-gray-700 bg-gray-800 transition-colors"
                    >
                      <Mail className="w-4 h-4" />
                      <span>Change Email</span>
                    </button>
                    
                    <div className="border-t border-gray-700 mt-2 bg-gray-800">
                      <button
                        onClick={() => handleProfileOptionClick('logout')}
                        className="w-full flex items-center gap-3 px-4 py-3 text-red-400 hover:bg-red-500/20 bg-gray-800 transition-colors"
                      >
                        <LogOut className="w-4 h-4" />
                        <span>Logout</span>
                      </button>
                      
                      <button
                        onClick={() => handleProfileOptionClick('delete-account')}
                        className="w-full flex items-center gap-3 px-4 py-3 text-red-400 hover:bg-red-500/20 bg-gray-800 transition-colors"
                      >
                        <Trash2 className="w-4 h-4" />
                        <span>Delete Account</span>
                      </button>
                    </div>
                  </div>
                </div>
              )}
            </div>
          </div>
        </div>
      </header>

      <div className="flex h-[calc(100vh-80px)]">
        {/* Sidebar */}
        <aside className="w-72 bg-gray-800/30 backdrop-blur-sm border-r border-gray-700 p-4">
          <nav className="space-y-2">
            {sections.map(section => (
              <button
                key={section.id}
                onClick={() => setActiveSection(section.id)}
                className={`w-full flex items-center gap-3 px-4 py-3 rounded-xl transition-all font-medium ${
                  activeSection === section.id
                    ? 'bg-primary-500/20 border border-primary-500/30 text-primary-400 shadow-lg'
                    : 'text-gray-400 hover:bg-gray-800/50 hover:text-white'
                }`}
              >
                <section.icon className={`w-5 h-5 ${section.color}`} />
                <span>{section.name}</span>
              </button>
            ))}
          </nav>
        </aside>

        {/* Main Content */}
        <main className="flex-1 p-6 overflow-auto bg-gray-900/50">
          {activeSection === 'overview' && (
            <div className="space-y-6">
              {/* Welcome Header */}
              <div className="flex items-center justify-between">
                <div>
                  <h1 className="text-3xl font-bold text-white mb-2">Welcome back, {user?.username || 'Admin'}!</h1>
                  <p className="text-gray-400">Here's what's happening with your systems today</p>
                </div>
                <div className="text-right">
                  <p className="text-sm text-gray-400">Last updated</p>
                  <p className="text-white font-medium">{new Date().toLocaleTimeString()}</p>
                </div>
              </div>

              {/* Quick Stats Cards */}
              <div className="grid grid-cols-1 md:grid-cols-2 lg:grid-cols-4 gap-6">
                <div 
                  className="card-dark cursor-pointer hover:bg-gray-800/80 transition-all hover:scale-105"
                  onClick={() => setActiveSection('devices')}
                  title="Click to view all devices"
                >
                  <div className="flex items-center justify-between">
                    <div>
                      <p className="text-gray-400 text-sm font-medium">Connected Devices</p>
                      {loading ? (
                        <div className="h-8 w-16 bg-gray-700/50 rounded animate-pulse"></div>
                      ) : (
                        <p className="text-2xl font-bold text-white">{dashboardStats.devices.total}</p>
                      )}
                      {loading ? (
                        <div className="h-4 w-20 bg-gray-700/50 rounded animate-pulse mt-1"></div>
                      ) : (
                        <p className="text-green-400 text-xs mt-1">
                          <span className="inline-flex items-center gap-1">
                            <CheckCircle className="w-3 h-3" />
                            {dashboardStats.devices.online} Online
                          </span>
                        </p>
                      )}
                    </div>
                    <div className="p-3 bg-blue-500/20 rounded-lg">
                      <Server className="w-6 h-6 text-blue-400" />
                    </div>
                  </div>
                </div>

                <div className="card-dark">
                  <div className="flex items-center justify-between">
                    <div>
                      <p className="text-gray-400 text-sm font-medium">System Health</p>
                      <p className="text-2xl font-bold text-white">{dashboardStats.system.health_score}%</p>
                      <p className={`text-xs mt-1 ${dashboardStats.system.health_score >= 80 ? 'text-green-400' : dashboardStats.system.health_score >= 60 ? 'text-yellow-400' : 'text-red-400'}`}>
                        <span className="inline-flex items-center gap-1">
                          <TrendingUp className="w-3 h-3" />
                          {dashboardStats.system.health_score >= 80 ? 'Excellent' : dashboardStats.system.health_score >= 60 ? 'Good' : 'Poor'}
                        </span>
                      </p>
                    </div>
                    <div className="p-3 bg-green-500/20 rounded-lg">
                      <Shield className="w-6 h-6 text-green-400" />
                    </div>
                  </div>
                </div>

                <div 
                  className="card-dark cursor-pointer hover:bg-gray-800/80 transition-all hover:scale-105"
                  onClick={() => setActiveSection('deployments')}
                  title="Click to view software deployments"
                >
                  <div className="flex items-center justify-between">
                    <div>
                      <p className="text-gray-400 text-sm font-medium">Deployments</p>
                      <p className="text-2xl font-bold text-white">{dashboardStats.deployments.total}</p>
                      <p className="text-green-400 text-xs mt-1">
                        <span className="inline-flex items-center gap-1">
                          <CheckCircle className="w-3 h-3" />
                          {dashboardStats.deployments.success_rate}% Success Rate
                        </span>
                      </p>
                    </div>
                    <div className="p-3 bg-purple-500/20 rounded-lg">
                      <Play className="w-6 h-6 text-purple-400" />
                    </div>
                  </div>
                </div>

                <div 
                  className="card-dark cursor-pointer hover:bg-gray-800/80 transition-all hover:scale-105"
                  onClick={() => setActiveSection('deployment')}
                  title="Click to view command execution"
                >
                  <div className="flex items-center justify-between">
                    <div>
                      <p className="text-gray-400 text-sm font-medium">Active Commands</p>
                      <p className="text-2xl font-bold text-white">{dashboardStats.commands.active}</p>
                      <p className="text-blue-400 text-xs mt-1">
                        <span className="inline-flex items-center gap-1">
                          <Zap className="w-3 h-3" />
                          {dashboardStats.commands.pending} Pending
                        </span>
                      </p>
                    </div>
                    <div className="p-3 bg-orange-500/20 rounded-lg">
                      <Command className="w-6 h-6 text-orange-400" />
                    </div>
                  </div>
                </div>
              </div>

              {/* Charts and Visual Data */}
              <div className="grid grid-cols-1 lg:grid-cols-2 gap-6">
                {/* Device Health Chart */}
                <div className="card-dark">
                  <div className="flex items-center justify-between mb-4">
                    <h3 className="text-lg font-semibold text-white">Device Health</h3>
                    <BarChart3 className="w-5 h-5 text-gray-400" />
                  </div>
                  <div className="space-y-3">
                    <div>
                      <div className="flex justify-between text-sm mb-1">
                        <span className="text-gray-400">Device Health</span>
                        <span className="text-white">{dashboardStats.devices.health_percentage}%</span>
                      </div>
                      <div className="w-full bg-gray-700 rounded-full h-2">
                        <div 
                          className="bg-gradient-to-r from-green-500 to-emerald-500 h-2 rounded-full" 
                          style={{ width: `${dashboardStats.devices.health_percentage}%` }}
                        ></div>
                      </div>
                    </div>
                    <div>
                      <div className="flex justify-between text-sm mb-1">
                        <span className="text-gray-400">Deployment Success</span>
                        <span className="text-white">{dashboardStats.deployments.success_rate}%</span>
                      </div>
                      <div className="w-full bg-gray-700 rounded-full h-2">
                        <div 
                          className="bg-gradient-to-r from-blue-500 to-cyan-500 h-2 rounded-full" 
                          style={{ width: `${dashboardStats.deployments.success_rate}%` }}
                        ></div>
                      </div>
                    </div>
                    <div>
                      <div className="flex justify-between text-sm mb-1">
                        <span className="text-gray-400">System Health</span>
                        <span className="text-white">{dashboardStats.system.health_score}%</span>
                      </div>
                      <div className="w-full bg-gray-700 rounded-full h-2">
                        <div 
                          className="bg-gradient-to-r from-purple-500 to-pink-500 h-2 rounded-full" 
                          style={{ width: `${dashboardStats.system.health_score}%` }}
                        ></div>
                      </div>
                    </div>
                  </div>
                </div>

                {/* Recent Activities */}
                <div className="card-dark">
                  <div className="flex items-center justify-between mb-4">
                    <div>
                      <h3 className="text-lg font-semibold text-white">Recent Activities</h3>
                      <p className="text-xs text-gray-400 mt-1">Deployments • Groups • Connections • System Events</p>
                    </div>
                    <Clock className="w-5 h-5 text-gray-400" />
                  </div>
                  <div className="space-y-3">
                    {loading ? (
                      <div className="flex items-center justify-center py-8">
                        <div className="animate-spin rounded-full h-8 w-8 border-b-2 border-white"></div>
                      </div>
                    ) : recentActivity.length > 0 ? (
                      recentActivity.slice(0, 5).map((activity, index) => {
                        const getActivityColor = (status) => {
                          switch(status) {
                            case 'completed': 
                            case 'success': return 'bg-green-400';
                            case 'failed': return 'bg-red-400';
                            case 'in_progress': return 'bg-blue-400';
                            case 'pending': return 'bg-yellow-400';
                            case 'disconnected': return 'bg-orange-400';
                            default: return 'bg-gray-400';
                          }
                        };
                        
                        const getActivityIcon = (type) => {
                          switch(type) {
                            case 'deployment':
                            case 'deployment_complete':
                              return <Play className="w-3 h-3" />;
                            case 'group_created':
                              return <Users className="w-3 h-3" />;
                            case 'device_connected':
                              return <Server className="w-3 h-3" />;
                            case 'file_uploaded':
                              return <FolderOpen className="w-3 h-3" />;
                            case 'user_login':
                              return <Shield className="w-3 h-3" />;
                            case 'system':
                              return <Activity className="w-3 h-3" />;
                            default:
                              return <Clock className="w-3 h-3" />;
                          }
                        };
                        const formatTimestamp = (timestamp) => {
                          if (!timestamp) return 'Unknown time';
                          const date = new Date(timestamp);
                          const now = new Date();
                          const diffMs = now - date;
                          const diffMins = Math.floor(diffMs / 60000);
                          const diffHours = Math.floor(diffMins / 60);
                          const diffDays = Math.floor(diffHours / 24);
                          
                          if (diffMins < 60) return `${diffMins} minute${diffMins !== 1 ? 's' : ''} ago`;
                          if (diffHours < 24) return `${diffHours} hour${diffHours !== 1 ? 's' : ''} ago`;
                          return `${diffDays} day${diffDays !== 1 ? 's' : ''} ago`;
                        };
                        return (
                          <div 
                            key={activity.id || index} 
                            className={`flex items-center gap-3 p-3 bg-gray-800/50 rounded-lg hover:bg-gray-800/70 transition-colors group ${
                              activity.type === 'deployment' || activity.type === 'deployment_complete' ? 'cursor-pointer' : ''
                            }`}
                            onClick={() => {
                              if (activity.type === 'deployment' || activity.type === 'deployment_complete') {
                                fetchDeploymentDetails({
                                  id: activity.id || `activity-${index}`,
                                  name: activity.title,
                                  status: activity.status,
                                  timestamp: activity.timestamp,
                                  software_name: activity.details?.software_name || 'Unknown Software',
                                  target_devices: activity.details?.device_count || 0,
                                  duration: activity.details?.duration
                                });
                              }
                            }}
                          >
                            <div className={`w-8 h-8 rounded-full ${getActivityColor(activity.status)} flex items-center justify-center text-white`}>
                              {getActivityIcon(activity.type)}
                            </div>
                            <div className="flex-1 min-w-0">
                              <p className="text-white text-sm font-medium truncate">{activity.title}</p>
                              <div className="flex items-center gap-2 mt-1">
                                <p className="text-gray-400 text-xs">{formatTimestamp(activity.timestamp)}</p>
                                <span className={`px-2 py-0.5 rounded-full text-xs font-medium capitalize ${
                                  activity.status === 'completed' || activity.status === 'success' ? 'bg-green-900/30 text-green-400' :
                                  activity.status === 'failed' ? 'bg-red-900/30 text-red-400' :
                                  activity.status === 'in_progress' ? 'bg-blue-900/30 text-blue-400' :
                                  activity.status === 'pending' ? 'bg-yellow-900/30 text-yellow-400' :
                                  'bg-gray-900/30 text-gray-400'
                                }`}>
                                  {activity.status.replace('_', ' ')}
                                </span>
                              </div>
                              {activity.details && (
                                <div className="text-xs text-gray-500 mt-1 truncate">
                                  {activity.type === 'deployment' && `${activity.details.device_count} devices`}
                                  {activity.type === 'deployment_complete' && activity.details.duration && `Duration: ${activity.details.duration.split('.')[0]}`}
                                  {activity.type === 'group_created' && `Group: ${activity.details.group_name}`}
                                  {activity.type === 'device_connected' && `MAC: ${activity.details.device_mac}`}
                                  {activity.type === 'user_login' && `User: ${activity.details.username}`}
                                </div>
                              )}
                              {(activity.type === 'deployment' || activity.type === 'deployment_complete') && (
                                <div className="text-xs text-blue-400 opacity-0 group-hover:opacity-100 transition-opacity mt-1">
                                  Click to view deployment details
                                </div>
                              )}
                            </div>
                          </div>
                        );
                      })
                    ) : (
                      <div className="text-gray-400 text-center py-8">
                        <Clock className="w-8 h-8 mx-auto mb-2 opacity-50" />
                        <p>No recent activities</p>
                      </div>
                    )}
                  </div>
                </div>
              </div>

              {/* Interactive Charts Section */}
              <div className="grid grid-cols-1 lg:grid-cols-3 gap-6">
                {/* Device Status Pie Chart */}
                <div className="card-dark">
                  <div className="flex items-center justify-between mb-4">
                    <h3 className="text-lg font-semibold text-white">Device Status Distribution</h3>
                    <PieChart className="w-5 h-5 text-gray-400" />
                  </div>
                  <div className="flex items-center justify-center">
                    <div className="relative w-32 h-32">
                      <svg className="w-32 h-32 transform -rotate-90" viewBox="0 0 36 36">
                        <path
                          d="M18 2.0845
                            a 15.9155 15.9155 0 0 1 0 31.831
                            a 15.9155 15.9155 0 0 1 0 -31.831"
                          fill="none"
                          stroke="#374151"
                          strokeWidth="3"
                        />
                        <path
                          d="M18 2.0845
                            a 15.9155 15.9155 0 0 1 0 31.831
                            a 15.9155 15.9155 0 0 1 0 -31.831"
                          fill="none"
                          stroke="#10B981"
                          strokeWidth="3"
                          strokeDasharray={`${dashboardStats.devices.health_percentage}, 100`}
                          className="transition-all duration-1000 ease-out"
                        />
                      </svg>
                      <div className="absolute inset-0 flex items-center justify-center">
                        <span className="text-xl font-bold text-white">{dashboardStats.devices.health_percentage}%</span>
                      </div>
                    </div>
                  </div>
                  <div className="mt-4 space-y-2">
                    <div className="flex items-center justify-between">
                      <div className="flex items-center gap-2">
                        <div className="w-3 h-3 bg-green-500 rounded-full"></div>
                        <span className="text-gray-300 text-sm">Online</span>
                      </div>
                      <span className="text-white font-medium">{dashboardStats.devices.online}</span>
                    </div>
                    <div className="flex items-center justify-between">
                      <div className="flex items-center gap-2">
                        <div className="w-3 h-3 bg-red-500 rounded-full"></div>
                        <span className="text-gray-300 text-sm">Offline</span>
                      </div>
                      <span className="text-white font-medium">{dashboardStats.devices.offline}</span>
                    </div>
                  </div>
                </div>

                {/* Command Queue Activity */}
                <div className="card-dark">
                  <div className="flex items-center justify-between mb-4">
                    <h3 className="text-lg font-semibold text-white">Command Queue Activity</h3>
                    <Activity className="w-5 h-5 text-gray-400" />
                  </div>
                  <div className="space-y-4">
                    <div className="flex items-center justify-between">
                      <span className="text-gray-400 text-sm">Active</span>
                      <div className="flex items-center gap-3">
                        <div className="w-20 bg-gray-700 rounded-full h-2">
                          <div 
                            className="bg-gradient-to-r from-orange-500 to-yellow-500 h-2 rounded-full transition-all duration-500" 
                            style={{ 
                              width: `${dashboardStats.commands.active > 0 ? Math.max((dashboardStats.commands.active / Math.max(dashboardStats.commands.active + dashboardStats.commands.pending + dashboardStats.commands.completed + dashboardStats.commands.failed, 1)) * 100, 5) : 0}%` 
                            }}
                          ></div>
                        </div>
                        <span className="text-orange-400 font-bold text-sm">{dashboardStats.commands.active}</span>
                      </div>
                    </div>
                    <div className="flex items-center justify-between">
                      <span className="text-gray-400 text-sm">Pending</span>
                      <div className="flex items-center gap-3">
                        <div className="w-20 bg-gray-700 rounded-full h-2">
                          <div 
                            className="bg-gradient-to-r from-blue-500 to-cyan-500 h-2 rounded-full transition-all duration-500" 
                            style={{ 
                              width: `${dashboardStats.commands.pending > 0 ? Math.max((dashboardStats.commands.pending / Math.max(dashboardStats.commands.active + dashboardStats.commands.pending + dashboardStats.commands.completed + dashboardStats.commands.failed, 1)) * 100, 5) : 0}%` 
                            }}
                          ></div>
                        </div>
                        <span className="text-blue-400 font-bold text-sm">{dashboardStats.commands.pending}</span>
                      </div>
                    </div>
                    <div className="flex items-center justify-between">
                      <span className="text-gray-400 text-sm">Completed</span>
                      <div className="flex items-center gap-3">
                        <div className="w-20 bg-gray-700 rounded-full h-2">
                          <div 
                            className="bg-gradient-to-r from-green-500 to-emerald-500 h-2 rounded-full transition-all duration-500" 
                            style={{ 
                              width: `${dashboardStats.commands.completed > 0 ? Math.max((dashboardStats.commands.completed / Math.max(dashboardStats.commands.active + dashboardStats.commands.pending + dashboardStats.commands.completed + dashboardStats.commands.failed, 1)) * 100, 5) : 0}%` 
                            }}
                          ></div>
                        </div>
                        <span className="text-green-400 font-bold text-sm">{dashboardStats.commands.completed}</span>
                      </div>
                    </div>
                    <div className="flex items-center justify-between">
                      <span className="text-gray-400 text-sm">Failed</span>
                      <div className="flex items-center gap-3">
                        <div className="w-20 bg-gray-700 rounded-full h-2">
                          <div 
                            className="bg-gradient-to-r from-red-500 to-pink-500 h-2 rounded-full transition-all duration-500" 
                            style={{ 
                              width: `${dashboardStats.commands.failed > 0 ? Math.max((dashboardStats.commands.failed / Math.max(dashboardStats.commands.active + dashboardStats.commands.pending + dashboardStats.commands.completed + dashboardStats.commands.failed, 1)) * 100, 5) : 0}%` 
                            }}
                          ></div>
                        </div>
                        <span className="text-red-400 font-bold text-sm">{dashboardStats.commands.failed}</span>
                      </div>
                    </div>
                  </div>
                </div>

                {/* System Health Gauge */}
                <div className="card-dark">
                  <div className="flex items-center justify-between mb-4">
                    <h3 className="text-lg font-semibold text-white">System Health Score</h3>
                    <Shield className="w-5 h-5 text-gray-400" />
                  </div>
                  <div className="flex items-center justify-center">
                    <div className="relative w-32 h-20 overflow-hidden">
                      <svg className="w-32 h-32 transform -rotate-90" viewBox="0 0 36 36">
                        <path
                          d="M18 2.0845
                            a 15.9155 15.9155 0 0 1 0 31.831"
                          fill="none"
                          stroke="#374151"
                          strokeWidth="3"
                        />
                        <path
                          d="M18 2.0845
                            a 15.9155 15.9155 0 0 1 0 31.831"
                          fill="none"
                          stroke={dashboardStats.system.health_score >= 80 ? '#10B981' : dashboardStats.system.health_score >= 60 ? '#F59E0B' : '#EF4444'}
                          strokeWidth="3"
                          strokeDasharray={`${dashboardStats.system.health_score / 2}, 100`}
                          className="transition-all duration-1000 ease-out"
                        />
                      </svg>
                      <div className="absolute inset-0 flex items-center justify-center pt-4">
                        <div className="text-center">
                          <span className="text-2xl font-bold text-white">{dashboardStats.system.health_score}</span>
                          <p className="text-xs text-gray-400 mt-1">Health Score</p>
                        </div>
                      </div>
                    </div>
                  </div>
                  <div className="mt-4">
                    <div className="flex justify-between text-xs text-gray-400 mb-2">
                      <span>Poor</span>
                      <span>Good</span>
                      <span>Excellent</span>
                    </div>
                    <div className="w-full bg-gray-700 rounded-full h-2">
                      <div 
                        className={`h-2 rounded-full transition-all duration-1000 ${
                          dashboardStats.system.health_score >= 80 
                            ? 'bg-gradient-to-r from-green-600 to-green-400' 
                            : dashboardStats.system.health_score >= 60 
                            ? 'bg-gradient-to-r from-yellow-600 to-yellow-400' 
                            : 'bg-gradient-to-r from-red-600 to-red-400'
                        }`}
                        style={{ width: `${dashboardStats.system.health_score}%` }}
                      ></div>
                    </div>
                  </div>
                </div>
              </div>

              {/* Deployment Trends Chart */}
              <div className="card-dark">
                <div className="flex items-center justify-between mb-6">
                  <h3 className="text-lg font-semibold text-white">Deployment Success Trends</h3>
                  <TrendingUp className="w-5 h-5 text-gray-400" />
                </div>
                <div className="grid grid-cols-7 gap-2 h-32">
                  {deploymentTrends.length > 0 ? deploymentTrends.map((dayData, i) => {
                    const day = new Date(dayData.date);
                    const dayName = day.toLocaleDateString('en', { weekday: 'short' });
                    const height = dayData.total > 0 ? (dayData.success_rate) : 5; // Use actual success rate
                    const isToday = i === deploymentTrends.length - 1;
                    const hasDeployments = dayData.total > 0;
                    
                    return (
                      <div 
                        key={dayData.date} 
                        className={`flex flex-col items-center justify-end h-full group relative ${hasDeployments ? 'cursor-pointer' : ''}`}
                        onClick={() => hasDeployments && fetchDeploymentDetails({
                          id: `day-${dayData.date}`,
                          name: `Deployments for ${day.toLocaleDateString()}`,
                          status: dayData.success_rate >= 80 ? 'success' : dayData.success_rate >= 50 ? 'partial' : 'failed',
                          timestamp: dayData.date,
                          total_deployments: dayData.total,
                          successful_deployments: dayData.successful,
                          failed_deployments: dayData.failed,
                          success_rate: dayData.success_rate
                        })}
                      >
                        <div 
                          className={`w-full rounded-t transition-all duration-500 group-hover:opacity-80 ${hasDeployments ? 'group-hover:scale-105' : ''} ${
                            !hasDeployments 
                              ? 'bg-gradient-to-t from-gray-700 to-gray-600'
                              : isToday 
                              ? 'bg-gradient-to-t from-cyan-600 to-cyan-400' 
                              : dayData.success_rate >= 80
                              ? 'bg-gradient-to-t from-green-600 to-green-400'
                              : dayData.success_rate >= 50
                              ? 'bg-gradient-to-t from-yellow-600 to-yellow-400'
                              : 'bg-gradient-to-t from-red-600 to-red-400'
                          }`}
                          style={{ height: `${Math.max(height, 5)}%` }}
                        ></div>
                        <span className="text-xs text-gray-400 mt-2">{dayName}</span>
                        {hasDeployments && (
                          <span className="text-xs text-blue-400 opacity-0 group-hover:opacity-100 transition-opacity">Click for details</span>
                        )}
                        
                        {/* Tooltip */}
                        <div className="absolute bottom-full left-1/2 transform -translate-x-1/2 mb-2 hidden group-hover:block bg-gray-800 text-white text-xs rounded py-1 px-2 whitespace-nowrap z-10">
                          {hasDeployments ? (
                            <>
                              <div>Total: {dayData.total}</div>
                              <div>Success: {dayData.successful}</div>
                              <div>Failed: {dayData.failed}</div>
                              <div>Rate: {dayData.success_rate}%</div>
                              <div className="text-blue-400 mt-1">Click to view details</div>
                            </>
                          ) : (
                            <div>No deployments</div>
                          )}
                        </div>
                      </div>
                    );
                  }) : (
                    // Fallback while loading
                    Array.from({ length: 7 }, (_, i) => {
                      const day = new Date();
                      day.setDate(day.getDate() - (6 - i));
                      const dayName = day.toLocaleDateString('en', { weekday: 'short' });
                      
                      return (
                        <div key={i} className="flex flex-col items-center justify-end h-full">
                          <div className="w-full h-2 bg-gray-700 rounded-t animate-pulse"></div>
                          <span className="text-xs text-gray-400 mt-2">{dayName}</span>
                        </div>
                      );
                    })
                  )}
                </div>
                <div className="flex justify-between items-center mt-4 pt-4 border-t border-gray-700">
                  <div className="flex items-center gap-4">
                    <div className="flex items-center gap-2">
                      <div className="w-3 h-3 bg-green-500 rounded-full"></div>
                      <span className="text-gray-300 text-sm">High Success</span>
                    </div>
                    <div className="flex items-center gap-2">
                      <div className="w-3 h-3 bg-yellow-500 rounded-full"></div>
                      <span className="text-gray-300 text-sm">Moderate</span>
                    </div>
                    <div className="flex items-center gap-2">
                      <div className="w-3 h-3 bg-red-500 rounded-full"></div>
                      <span className="text-gray-300 text-sm">Low Success</span>
                    </div>
                    <div className="flex items-center gap-2">
                      <div className="w-3 h-3 bg-cyan-500 rounded-full"></div>
                      <span className="text-gray-300 text-sm">Today</span>
                    </div>
                  </div>
                  <span className="text-gray-400 text-sm">Avg Success: {deploymentTrends.length > 0 ? Math.round(deploymentTrends.reduce((acc, day) => acc + day.success_rate, 0) / deploymentTrends.length) : 0}%</span>
                </div>
              </div>

              {/* Real-time Metrics */}
              <div className="grid grid-cols-1 md:grid-cols-2 gap-6">
                {/* Network Activity */}
                <div className="card-dark">
                  <div className="flex items-center justify-between mb-4">
                    <h3 className="text-lg font-semibold text-white">Network & Connectivity</h3>
                    <Network className="w-5 h-5 text-gray-400" />
                  </div>
                  <div className="space-y-4">
                    <div className="flex items-center justify-between">
                      <span className="text-gray-400 text-sm">Socket Connection</span>
                      <div className="flex items-center gap-2">
                        <div className={`w-2 h-2 rounded-full animate-pulse ${isConnected ? 'bg-green-400' : 'bg-red-400'}`}></div>
                        <span className={`text-sm font-medium ${isConnected ? 'text-green-400' : 'text-red-400'}`}>
                          {isConnected ? 'Active' : 'Disconnected'}
                        </span>
                      </div>
                    </div>
                    <div className="flex items-center justify-between">
                      <span className="text-gray-400 text-sm">Connected Agents</span>
                      <span className="text-cyan-400 font-medium">{agents.filter(agent => agent.status === 'connected').length}/{agents.length}</span>
                    </div>
                    <div className="flex items-center justify-between">
                      <span className="text-gray-400 text-sm">Network Connections</span>
                      <span className="text-white font-medium">{systemMetrics.network_connections}</span>
                    </div>
                    <div className="flex items-center justify-between">
                      <span className="text-gray-400 text-sm">Data Transfer</span>
                      <div className="flex items-center gap-2">
                        <div className={`w-2 h-2 rounded-full ${isConnected ? 'bg-blue-400 animate-pulse' : 'bg-gray-500'}`}></div>
                        <span className={`text-sm font-medium ${isConnected ? 'text-blue-400' : 'text-gray-400'}`}>
                          {isConnected ? 'Real-time' : 'Offline'}
                        </span>
                      </div>
                    </div>
                  </div>
                </div>

                {/* Resource Usage */}
                <div className="card-dark">
                  <div className="flex items-center justify-between mb-4">
                    <h3 className="text-lg font-semibold text-white">System Resource Usage</h3>
                    <Cpu className="w-5 h-5 text-gray-400" />
                  </div>
                  <div className="space-y-4">
                    <div>
                      <div className="flex justify-between text-sm mb-2">
                        <span className="text-gray-400">CPU Usage</span>
                        <span className={`font-medium ${
                          systemMetrics.cpu_usage > 80 ? 'text-red-400' :
                          systemMetrics.cpu_usage > 60 ? 'text-yellow-400' : 'text-green-400'
                        }`}>{systemMetrics.cpu_usage}%</span>
                      </div>
                      <div className="w-full bg-gray-700 rounded-full h-2">
                        <div 
                          className={`h-2 rounded-full transition-all duration-1000 ${
                            systemMetrics.cpu_usage > 80 ? 'bg-gradient-to-r from-red-500 to-red-400' :
                            systemMetrics.cpu_usage > 60 ? 'bg-gradient-to-r from-yellow-500 to-yellow-400' :
                            'bg-gradient-to-r from-blue-500 to-purple-500'
                          }`}
                          style={{ width: `${systemMetrics.cpu_usage}%` }}
                        ></div>
                      </div>
                    </div>
                    <div>
                      <div className="flex justify-between text-sm mb-2">
                        <span className="text-gray-400">Memory Usage</span>
                        <span className={`font-medium ${
                          systemMetrics.memory_usage > 80 ? 'text-red-400' :
                          systemMetrics.memory_usage > 60 ? 'text-yellow-400' : 'text-green-400'
                        }`}>{systemMetrics.memory_usage}%</span>
                      </div>
                      <div className="w-full bg-gray-700 rounded-full h-2">
                        <div 
                          className={`h-2 rounded-full transition-all duration-1000 ${
                            systemMetrics.memory_usage > 80 ? 'bg-gradient-to-r from-red-500 to-red-400' :
                            systemMetrics.memory_usage > 60 ? 'bg-gradient-to-r from-yellow-500 to-yellow-400' :
                            'bg-gradient-to-r from-green-500 to-cyan-500'
                          }`}
                          style={{ width: `${systemMetrics.memory_usage}%` }}
                        ></div>
                      </div>
                    </div>
                    <div>
                      <div className="flex justify-between text-sm mb-2">
                        <span className="text-gray-400">Disk Usage</span>
                        <span className={`font-medium ${
                          systemMetrics.disk_usage > 80 ? 'text-red-400' :
                          systemMetrics.disk_usage > 60 ? 'text-yellow-400' : 'text-green-400'
                        }`}>{systemMetrics.disk_usage}%</span>
                      </div>
                      <div className="w-full bg-gray-700 rounded-full h-2">
                        <div 
                          className={`h-2 rounded-full transition-all duration-1000 ${
                            systemMetrics.disk_usage > 80 ? 'bg-gradient-to-r from-red-500 to-red-400' :
                            systemMetrics.disk_usage > 60 ? 'bg-gradient-to-r from-yellow-500 to-yellow-400' :
                            'bg-gradient-to-r from-yellow-500 to-orange-500'
                          }`}
                          style={{ width: `${systemMetrics.disk_usage}%` }}
                        ></div>
                      </div>
                    </div>
                  </div>
                </div>
              </div>

              {/* Quick Actions & Shortcuts */}
              <div className="card-dark">
                <div className="flex items-center justify-between mb-6">
                  <h3 className="text-lg font-semibold text-white">Quick Actions</h3>
                  <Zap className="w-5 h-5 text-yellow-400" />
                </div>
                <div className="grid grid-cols-2 md:grid-cols-4 gap-4 max-w-4xl mx-auto">
                  <button 
                    onClick={() => setActiveSection('shell')}
                    className="flex flex-col items-center gap-3 p-6 bg-cyan-500/10 hover:bg-cyan-500/20 border border-cyan-500/30 rounded-lg transition-all group"
                  >
                    <TerminalIcon className="w-10 h-10 text-cyan-400 group-hover:scale-110 transition-transform" />
                    <span className="text-white text-sm font-medium">Terminal</span>
                  </button>
                  
                  <button 
                    onClick={() => setActiveSection('files')}
                    className="flex flex-col items-center gap-3 p-6 bg-green-500/10 hover:bg-green-500/20 border border-green-500/30 rounded-lg transition-all group"
                  >
                    <FolderOpen className="w-10 h-10 text-green-400 group-hover:scale-110 transition-transform" />
                    <span className="text-white text-sm font-medium">Files</span>
                  </button>
                  
                  <button 
                    onClick={() => setActiveSection('deployments')}
                    className="flex flex-col items-center gap-3 p-6 bg-purple-500/10 hover:bg-purple-500/20 border border-purple-500/30 rounded-lg transition-all group"
                  >
                    <Play className="w-10 h-10 text-purple-400 group-hover:scale-110 transition-transform" />
                    <span className="text-white text-sm font-medium">Deploy</span>
                  </button>
                  
                  <button 
                    onClick={() => setActiveSection('groups')}
                    className="flex flex-col items-center gap-3 p-6 bg-orange-500/10 hover:bg-orange-500/20 border border-orange-500/30 rounded-lg transition-all group"
                  >
                    <Monitor className="w-10 h-10 text-orange-400 group-hover:scale-110 transition-transform" />
                    <span className="text-white text-sm font-medium">Groups</span>
                  </button>
                </div>
              </div>

              {/* System Status Overview */}
              <div className="grid grid-cols-1 lg:grid-cols-3 gap-6">
                <div className="card-dark">
                  <div className="flex items-center justify-between mb-4">
                    <h3 className="text-lg font-semibold text-white">Agent Status</h3>
                    <PieChart className="w-5 h-5 text-gray-400" />
                  </div>
                  <div className="space-y-3">
                    <div className="flex items-center justify-between">
                      <div className="flex items-center gap-2">
                        <div className="w-3 h-3 bg-green-400 rounded-full"></div>
                        <span className="text-gray-300">Online</span>
                      </div>
                      <span className="text-white font-medium">{agents.filter(a => a.status === 'connected').length}</span>
                    </div>
                    <div className="flex items-center justify-between">
                      <div className="flex items-center gap-2">
                        <div className="w-3 h-3 bg-red-400 rounded-full"></div>
                        <span className="text-gray-300">Offline</span>
                      </div>
                      <span className="text-white font-medium">{agents.filter(a => a.status !== 'connected').length}</span>
                    </div>
                    <div className="flex items-center justify-between">
                      <div className="flex items-center gap-2">
                        <div className="w-3 h-3 bg-yellow-400 rounded-full"></div>
                        <span className="text-gray-300">Pending</span>
                      </div>
                      <span className="text-white font-medium">0</span>
                    </div>
                  </div>
                </div>

                <div className="card-dark">
                  <div className="flex items-center justify-between mb-4">
                    <h3 className="text-lg font-semibold text-white">Deployments</h3>
                    <Database className="w-5 h-5 text-gray-400" />
                  </div>
                  <div className="space-y-3">
                    <div className="flex items-center justify-between">
                      <div className="flex items-center gap-2">
                        <CheckCircle className="w-4 h-4 text-green-400" />
                        <span className="text-gray-300">Successful</span>
                      </div>
                      <span className="text-white font-medium">{dashboardStats.deployments.successful}</span>
                    </div>
                    <div className="flex items-center justify-between">
                      <div className="flex items-center gap-2">
                        <XCircle className="w-4 h-4 text-red-400" />
                        <span className="text-gray-300">Failed</span>
                      </div>
                      <span className="text-white font-medium">{dashboardStats.deployments.failed}</span>
                    </div>
                    <div className="flex items-center justify-between">
                      <div className="flex items-center gap-2">
                        <Clock className="w-4 h-4 text-yellow-400" />
                        <span className="text-gray-300">In Progress</span>
                      </div>
                      <span className="text-white font-medium">1</span>
                    </div>
                  </div>
                </div>

                <div className="card-dark">
                  <div className="flex items-center justify-between mb-4">
                    <h3 className="text-lg font-semibold text-white">Security</h3>
                    <Shield className="w-5 h-5 text-gray-400" />
                  </div>
                  <div className="space-y-3">
                    <div className="flex items-center justify-between">
                      <span className="text-gray-300">Firewall</span>
                      <span className="px-2 py-1 bg-green-500/20 text-green-400 text-xs rounded-full">Active</span>
                    </div>
                    <div className="flex items-center justify-between">
                      <span className="text-gray-300">SSL/TLS</span>
                      <span className="px-2 py-1 bg-green-500/20 text-green-400 text-xs rounded-full">Enabled</span>
                    </div>
                    <div className="flex items-center justify-between">
                      <span className="text-gray-300">Auth Status</span>
                      <span className="px-2 py-1 bg-green-500/20 text-green-400 text-xs rounded-full">Secure</span>
                    </div>
                  </div>
                </div>
              </div>
            </div>
          )}

          {activeSection === 'shell' && (
            <div className="space-y-6">
              <div className="flex items-center justify-between">
                <div className="flex items-center gap-3">
                  <div className="p-2 bg-cyan-500/20 rounded-lg">
                    <TerminalIcon className="w-6 h-6 text-cyan-400" />
                  </div>
                  <div>
                    <h2 className="text-2xl font-bold text-white">Interactive Remote Shell</h2>
                    <p className="text-gray-400">Execute commands on remote systems in real-time</p>
                  </div>
                </div>
                <div className="flex items-center gap-2 px-3 py-2 bg-green-500/20 border border-green-500/30 rounded-lg">
                  <div className="w-2 h-2 bg-green-400 rounded-full animate-pulse"></div>
                  <span className="text-green-400 text-sm font-medium">Live</span>
                </div>
              </div>
              
              <div className="card-dark">
                <Terminal />
              </div>
            </div>
          )}

          {activeSection === 'deployment' && (
            <div className="space-y-6">
              <div className="flex items-center justify-between">
                <div className="flex items-center gap-3">
                  <div className="p-2 bg-teal-500/20 rounded-lg">
                    <Command className="w-6 h-6 text-teal-400" />
                  </div>
                  <div>
                    <h2 className="text-2xl font-bold text-white">Command Execution</h2>
                    <p className="text-gray-400">Execute commands with deployment strategies and rollback capabilities</p>
                  </div>
                </div>
                <div className={`flex items-center gap-2 px-3 py-2 rounded-lg border ${
                  isConnected 
                    ? 'bg-green-500/20 border-green-500/30' 
                    : 'bg-red-500/20 border-red-500/30'
                }`}>
                  <div className={`w-2 h-2 rounded-full ${
                    isConnected ? 'bg-green-400 animate-pulse' : 'bg-red-400'
                  }`}></div>
                  <span className={`text-sm font-medium ${
                    isConnected ? 'text-green-400' : 'text-red-400'
                  }`}>
                    {isConnected ? 'Connected' : 'Disconnected'}
                  </span>
                  {agents.length > 0 && (
                    <span className="text-gray-400 text-xs">• {agents.length} agent(s)</span>
                  )}
                </div>
              </div>
              
              <div className="card-dark">
                <DeploymentManager 
                  agents={agents}
                  currentAgent={currentAgent}
                  onSelectAgent={handleAgentSelect}
                  shells={shells}
                  currentShell={currentShell}
                  onSelectShell={handleShellSelect}
                  isConnected={isConnected}
                  connectionError={connectionError}
                />
              </div>
            </div>
          )}

          {activeSection === 'files' && (
            <FileSystemManager />
          )}

          {activeSection === 'groups' && (
            <div className="space-y-6">
              <div className="flex items-center justify-between">
                <h2 className="text-2xl font-bold text-white">Device Groups</h2>
                <div className="flex items-center gap-3">
                  <button
                    onClick={async () => {
                      // Ensure devices are loaded before opening modal
                      if (!devicesData || devicesData.length === 0) {
                        await fetchDevicesData(true);
                      }
                      setShowGroupCreateModal(true);
                    }}
                    className="flex items-center gap-2 px-4 py-2 bg-green-500 hover:bg-green-600 text-white rounded-lg transition-colors"
                  >
                    <Plus className="w-4 h-4" />
                    Add Group
                  </button>
                  <button
                    onClick={fetchGroupsData}
                    disabled={groupsLoading}
                    className="flex items-center gap-2 px-4 py-2 bg-blue-500 hover:bg-blue-600 disabled:opacity-50 text-white rounded-lg transition-colors"
                  >
                    <RotateCcw className={`w-4 h-4 ${groupsLoading ? 'animate-spin' : ''}`} />
                    Refresh
                  </button>
                </div>
              </div>

              {/* Search Bar */}
              <div className="bg-gray-800/50 border border-gray-700/50 rounded-xl p-4">
                <div className="flex flex-col lg:flex-row gap-4">
                  <div className="flex-1">
                    <div className="relative">
                      <Search className="absolute left-3 top-1/2 transform -translate-y-1/2 text-gray-400 w-4 h-4" />
                      <input
                        type="text"
                        placeholder="Search groups by name or description..."
                        value={groupsSearchTerm}
                        onChange={(e) => setGroupsSearchTerm(e.target.value)}
                        className="w-full pl-10 pr-4 py-2 bg-gray-700/50 border border-gray-600/50 rounded-lg text-white placeholder-gray-400 focus:outline-none focus:border-blue-500/50 focus:bg-gray-700/70 transition-all"
                      />
                    </div>
                  </div>

                  {groupsSearchTerm && (
                    <button
                      onClick={() => setGroupsSearchTerm('')}
                      className="px-4 py-2 bg-gray-600/50 hover:bg-gray-600/70 text-gray-300 rounded-lg transition-colors whitespace-nowrap"
                    >
                      Clear Search
                    </button>
                  )}
                </div>

                <div className="mt-3 text-sm text-gray-400">
                  Showing {filteredGroups.length} of {groupsData.length} groups
                </div>
              </div>

              {groupsLoading ? (
                <div className="flex items-center justify-center py-12">
                  <div className="animate-spin rounded-full h-8 w-8 border-b-2 border-blue-500"></div>
                  <span className="ml-3 text-gray-300">Loading groups...</span>
                </div>
              ) : (
                <div className="space-y-4">
                  {/* Summary Statistics */}
                  <div className="grid grid-cols-1 md:grid-cols-3 gap-4 mb-6">
                    <div className="bg-gradient-to-r from-blue-500/20 to-blue-600/20 border border-blue-500/30 rounded-xl p-4">
                      <div className="flex items-center gap-3">
                        <div className="w-10 h-10 bg-blue-500/20 rounded-lg flex items-center justify-center">
                          <Monitor className="w-5 h-5 text-blue-400" />
                        </div>
                        <div>
                          <p className="text-sm text-gray-400">Total Groups</p>
                          <p className="text-xl font-semibold text-white">{filteredGroups.length}</p>
                        </div>
                      </div>
                    </div>
                    
                    <div className="bg-gradient-to-r from-green-500/20 to-green-600/20 border border-green-500/30 rounded-xl p-4">
                      <div className="flex items-center gap-3">
                        <div className="w-10 h-10 bg-green-500/20 rounded-lg flex items-center justify-center">
                          <Server className="w-5 h-5 text-green-400" />
                        </div>
                        <div>
                          <p className="text-sm text-gray-400">Total Devices</p>
                          <p className="text-xl font-semibold text-white">
                            {filteredGroups.reduce((sum, group) => sum + (group.device_count || 0), 0)}
                          </p>
                        </div>
                      </div>
                    </div>
                    
                    <div className="bg-gradient-to-r from-purple-500/20 to-purple-600/20 border border-purple-500/30 rounded-xl p-4">
                      <div className="flex items-center gap-3">
                        <div className="w-10 h-10 bg-purple-500/20 rounded-lg flex items-center justify-center">
                          <Users className="w-5 h-5 text-purple-400" />
                        </div>
                        <div>
                          <p className="text-sm text-gray-400">Avg Devices/Group</p>
                          <p className="text-xl font-semibold text-white">
                            {filteredGroups.length > 0 
                              ? Math.round(filteredGroups.reduce((sum, group) => sum + (group.device_count || 0), 0) / filteredGroups.length)
                              : 0
                            }
                          </p>
                        </div>
                      </div>
                    </div>
                  </div>

                  {/* Groups Grid */}
                  <div className="grid grid-cols-1 lg:grid-cols-2 xl:grid-cols-3 gap-6">
                    {groupsLoading ? (
                      // Show skeleton loading cards
                      [...Array(4)].map((_, i) => <SkeletonCard key={`skeleton-group-${i}`} />)
                    ) : (
                      filteredGroups.map((group) => (
                        <SafeGroupCard key={`group-${group.id}-refresh-${groupsRefreshKey}`} group={group} refreshKey={groupsRefreshKey} />
                      ))
                    )}
                  </div>
                  
                  {/* Empty States */}
                  {filteredGroups.length === 0 && groupsData.length > 0 && (
                    <div className="text-center py-16">
                      <div className="w-20 h-20 bg-gray-800/50 rounded-full flex items-center justify-center mx-auto mb-4">
                        <Search className="w-10 h-10 text-gray-500" />
                      </div>
                      <h3 className="text-lg font-medium text-gray-300 mb-2">No groups match your search</h3>
                      <p className="text-gray-500 mb-4">Try adjusting your search criteria</p>
                      <button 
                        onClick={() => setGroupsSearchTerm('')}
                        className="px-4 py-2 bg-blue-500 hover:bg-blue-600 text-white rounded-lg transition-colors"
                      >
                        Clear Search
                      </button>
                    </div>
                  )}

                  {groupsData.length === 0 && (
                    <div className="text-center py-16">
                      <div className="w-20 h-20 bg-gray-800/50 rounded-full flex items-center justify-center mx-auto mb-4">
                        <Monitor className="w-10 h-10 text-gray-500" />
                      </div>
                      <h3 className="text-lg font-medium text-gray-300 mb-2">No device groups found</h3>
                      <p className="text-gray-500 mb-4">Create your first device group to organize your devices</p>
                      <button 
                        onClick={async () => {
                          // Ensure devices are loaded before opening modal
                          if (!devicesData || devicesData.length === 0) {
                            await fetchDevicesData(true);
                          }
                          setShowGroupCreateModal(true);
                        }}
                        className="px-4 py-2 bg-blue-500 hover:bg-blue-600 text-white rounded-lg transition-colors"
                      >
                        Create Group
                      </button>
                    </div>
                  )}
                </div>
              )}
            </div>
          )}

          {activeSection === 'deployments' && (
            <DeploymentsManager />
          )}

          {activeSection === 'system' && (
            <div className="space-y-6">
              <div className="flex items-center gap-3">
                <div className="p-2 bg-green-500/20 rounded-lg">
                  <Monitor className="w-6 h-6 text-green-400" />
                </div>
                <div>
                  <h2 className="text-2xl font-bold text-white">System Information</h2>
                  <p className="text-gray-400">Monitor system resources and performance</p>
                </div>
              </div>
              
              <div className="grid grid-cols-1 md:grid-cols-2 lg:grid-cols-4 gap-6">
                {[
                  { label: 'CPU Usage', value: '23.4%', color: 'green' },
                  { label: 'Memory Usage', value: '67.8%', color: 'blue' },
                  { label: 'Disk Usage', value: '45.2%', color: 'yellow' },
                  { label: 'Network I/O', value: '12.3 MB/s', color: 'purple' }
                ].map((metric, index) => (
                  <div key={index} className="card-dark">
                    <div className="flex items-center justify-between mb-4">
                      <span className="text-gray-400 text-sm font-medium">{metric.label}</span>
                      <MoreHorizontal className="w-4 h-4 text-gray-500" />
                    </div>
                    <div className="text-3xl font-bold text-white mb-2">{metric.value}</div>
                    <div className="w-full bg-gray-700 rounded-full h-2">
                      <div 
                        className={`h-2 rounded-full transition-all duration-300 ${
                          metric.color === 'green' ? 'bg-green-400' :
                          metric.color === 'blue' ? 'bg-blue-400' :
                          metric.color === 'yellow' ? 'bg-yellow-400' : 'bg-purple-400'
                        }`} 
                        style={{ width: metric.value && metric.value.includes('%') ? metric.value : '60%' }}
                      ></div>
                    </div>
                  </div>
                ))}
              </div>

              <div className="card-dark">
                <h3 className="text-lg font-semibold text-white mb-4">System Details</h3>
                <div className="grid grid-cols-1 md:grid-cols-2 gap-4 text-sm">
                  <div><span className="text-gray-400">OS:</span> <span className="text-white">Ubuntu 22.04.3 LTS</span></div>
                  <div><span className="text-gray-400">Kernel:</span> <span className="text-white">5.15.0-91-generic</span></div>
                  <div><span className="text-gray-400">Uptime:</span> <span className="text-white">15 days, 4 hours</span></div>
                  <div><span className="text-gray-400">Architecture:</span> <span className="text-white">x86_64</span></div>
                </div>
              </div>
            </div>
          )}

          {activeSection === 'services' && (
            <div className="space-y-6">
              <div className="flex items-center gap-3">
                <div className="p-2 bg-red-500/20 rounded-lg">
                  <Settings className="w-6 h-6 text-red-400" />
                </div>
                <div>
                  <h2 className="text-2xl font-bold text-white">Service Manager</h2>
                  <p className="text-gray-400">Control and monitor system services</p>
                </div>
              </div>
              
              <div className="grid grid-cols-1 md:grid-cols-2 gap-6">
                {[
                  { name: 'nginx', description: 'Web Server', status: 'active', pid: '1234' },
                  { name: 'mysql', description: 'Database Server', status: 'active', pid: '1235' },
                  { name: 'redis', description: 'Cache Server', status: 'inactive', pid: null },
                  { name: 'docker', description: 'Container Runtime', status: 'active', pid: '1236' },
                ].map((service, index) => (
                  <div key={index} className="card-dark">
                    <div className="flex items-center justify-between mb-4">
                      <div className="flex items-center gap-3">
                        <h3 className="font-semibold text-white text-lg">{service.name}</h3>
                        <span className={`px-2 py-1 rounded-full text-xs font-medium ${
                          service.status === 'active' 
                            ? 'bg-green-500/20 text-green-400 border border-green-500/30' 
                            : 'bg-red-500/20 text-red-400 border border-red-500/30'
                        }`}>
                          {service.status}
                        </span>
                      </div>
                      <MoreHorizontal className="w-4 h-4 text-gray-500" />
                    </div>
                    
                    <p className="text-gray-400 text-sm mb-4">{service.description}</p>
                    
                    {service.pid && (
                      <p className="text-gray-500 text-xs mb-4">PID: {service.pid}</p>
                    )}
                    
                    <div className="flex gap-2">
                      <button className="flex items-center gap-2 px-3 py-2 bg-red-500/20 border border-red-500/30 rounded-lg text-red-400 hover:bg-red-500/30 transition-all text-sm">
                        <Square className="w-3 h-3" />
                        Stop
                      </button>
                      <button className="flex items-center gap-2 px-3 py-2 bg-blue-500/20 border border-blue-500/30 rounded-lg text-blue-400 hover:bg-blue-500/30 transition-all text-sm">
                        <RotateCcw className="w-3 h-3" />
                        Restart
                      </button>
                      {service.status === 'inactive' && (
                        <button className="flex items-center gap-2 px-3 py-2 bg-green-500/20 border border-green-500/30 rounded-lg text-green-400 hover:bg-green-500/30 transition-all text-sm">
                          <Play className="w-3 h-3" />
                          Start
                        </button>
                      )}
                    </div>
                  </div>
                ))}
              </div>
            </div>
          )}

          {/* Other sections would follow similar patterns */}
          {activeSection === 'network' && (
            <div className="space-y-6">
              <div className="flex items-center gap-3">
                <div className="p-2 bg-purple-500/20 rounded-lg">
                  <Network className="w-6 h-6 text-purple-400" />
                </div>
                <div>
                  <h2 className="text-2xl font-bold text-white">Network Overview</h2>
                  <p className="text-gray-400">Monitor network interfaces and connections</p>
                </div>
              </div>
              
              <div className="card-dark">
                <h3 className="text-lg font-semibold text-white mb-4">Network Interfaces</h3>
                <div className="space-y-4">
                  {[
                    { name: 'eth0', ip: '192.168.1.100', status: 'up', speed: '1 Gbps' },
                    { name: 'wlan0', ip: '10.0.0.15', status: 'up', speed: '150 Mbps' },
                    { name: 'lo', ip: '127.0.0.1', status: 'up', speed: 'Virtual' },
                  ].map((networkInterface, index) => (
                    <div key={index} className="flex items-center justify-between py-3 border-b border-gray-700 last:border-0">
                      <div className="flex items-center gap-4">
                        <div className="font-medium text-white">{networkInterface.name}</div>
                        <div className="text-sm text-gray-400">{networkInterface.ip}</div>
                      </div>
                      <div className="flex items-center gap-4">
                        <div className="text-sm text-gray-400">{networkInterface.speed}</div>
                        <span className="status-online">{networkInterface.status}</span>
                      </div>
                    </div>
                  ))}
                </div>
              </div>
            </div>
          )}

          {activeSection === 'processes' && (
            <div className="space-y-6">
              <div className="flex items-center gap-3">
                <div className="p-2 bg-yellow-500/20 rounded-lg">
                  <Activity className="w-6 h-6 text-yellow-400" />
                </div>
                <div>
                  <h2 className="text-2xl font-bold text-white">Process Manager</h2>
                  <p className="text-gray-400">Monitor and manage running processes</p>
                </div>
              </div>
              
              <div className="card-dark">
                <div className="overflow-x-auto">
                  <table className="w-full text-sm">
                    <thead>
                      <tr className="border-b border-gray-700">
                        <th className="text-left py-3 text-gray-400">PID</th>
                        <th className="text-left py-3 text-gray-400">Name</th>
                        <th className="text-left py-3 text-gray-400">CPU %</th>
                        <th className="text-left py-3 text-gray-400">Memory</th>
                        <th className="text-left py-3 text-gray-400">Status</th>
                      </tr>
                    </thead>
                    <tbody>
                      {[
                        { pid: '1234', name: 'nginx', cpu: '2.1', memory: '45 MB', status: 'running' },
                        { pid: '1235', name: 'mysql', cpu: '5.8', memory: '128 MB', status: 'running' },
                        { pid: '1236', name: 'node', cpu: '12.3', memory: '89 MB', status: 'running' },
                        { pid: '1237', name: 'python3', cpu: '0.8', memory: '34 MB', status: 'sleeping' },
                      ].map((process, index) => (
                        <tr key={index} className="border-b border-gray-800 hover:bg-gray-800/30">
                          <td className="py-3 text-gray-300">{process.pid}</td>
                          <td className="py-3 text-white font-medium">{process.name}</td>
                          <td className="py-3 text-gray-300">{process.cpu}%</td>
                          <td className="py-3 text-gray-300">{process.memory}</td>
                          <td className="py-3">
                            <span className={`px-2 py-1 rounded-full text-xs ${
                              process.status === 'running' 
                                ? 'bg-green-500/20 text-green-400' 
                                : 'bg-yellow-500/20 text-yellow-400'
                            }`}>
                              {process.status}
                            </span>
                          </td>
                        </tr>
                      ))}
                    </tbody>
                  </table>
                </div>
              </div>
            </div>
          )}

          {activeSection === 'devices' && (
            <div className="space-y-6">
              <div className="flex items-center justify-between">
                <h2 className="text-2xl font-bold text-white">Devices Management</h2>
                <button
                  onClick={fetchDevicesData}
                  disabled={devicesLoading}
                  className="flex items-center gap-2 px-4 py-2 bg-blue-500 hover:bg-blue-600 disabled:opacity-50 text-white rounded-lg transition-colors"
                >
                  <RotateCcw className={`w-4 h-4 ${devicesLoading ? 'animate-spin' : ''}`} />
                  Refresh
                </button>
              </div>

              {/* Search and Filters */}
              <div className="bg-gray-800/50 border border-gray-700/50 rounded-xl p-4">
                <div className="flex flex-col lg:flex-row gap-4">
                  {/* Search Bar */}
                  <div className="flex-1">
                    <div className="relative">
                      <Search className="absolute left-3 top-1/2 transform -translate-y-1/2 text-gray-400 w-4 h-4" />
                      <input
                        type="text"
                        placeholder="Search devices by name, IP, or OS..."
                        value={devicesSearchTerm}
                        onChange={(e) => setDevicesSearchTerm(e.target.value)}
                        className="w-full pl-10 pr-4 py-2 bg-gray-700/50 border border-gray-600/50 rounded-lg text-white placeholder-gray-400 focus:outline-none focus:border-blue-500/50 focus:bg-gray-700/70 transition-all"
                      />
                    </div>
                  </div>

                  {/* Status Filter */}
                  <div className="lg:w-48">
                    <select
                      value={devicesStatusFilter}
                      onChange={(e) => setDevicesStatusFilter(e.target.value)}
                      className="w-full px-3 py-2 bg-gray-700/50 border border-gray-600/50 rounded-lg text-white focus:outline-none focus:border-blue-500/50 focus:bg-gray-700/70 transition-all"
                    >
                      <option value="all">All Status</option>
                      <option value="online">Online</option>
                      <option value="offline">Offline</option>
                      <option value="maintenance">Maintenance</option>
                    </select>
                  </div>

                  {/* Group Filter */}
                  <div className="lg:w-48">
                    <select
                      value={devicesGroupFilter}
                      onChange={(e) => setDevicesGroupFilter(e.target.value)}
                      className="w-full px-3 py-2 bg-gray-700/50 border border-gray-600/50 rounded-lg text-white focus:outline-none focus:border-blue-500/50 focus:bg-gray-700/70 transition-all"
                    >
                      <option value="all">All Groups</option>
                      {availableGroups.map(group => (
                        <option key={group} value={group}>{group}</option>
                      ))}
                    </select>
                  </div>

                  {/* Clear Filters */}
                  {(devicesSearchTerm || devicesStatusFilter !== 'all' || devicesGroupFilter !== 'all') && (
                    <button
                      onClick={() => {
                        setDevicesSearchTerm('');
                        setDevicesStatusFilter('all');
                        setDevicesGroupFilter('all');
                      }}
                      className="px-4 py-2 bg-gray-600/50 hover:bg-gray-600/70 text-gray-300 rounded-lg transition-colors whitespace-nowrap"
                    >
                      Clear Filters
                    </button>
                  )}
                </div>

                {/* Results Count */}
                <div className="mt-3 text-sm text-gray-400">
                  Showing {filteredDevices.length} of {devicesData.length} devices
                </div>
              </div>

              {devicesLoading ? (
                <div className="flex items-center justify-center py-12">
                  <div className="animate-spin rounded-full h-8 w-8 border-b-2 border-blue-500"></div>
                  <span className="ml-3 text-gray-300">Loading devices...</span>
                </div>
              ) : (
                <div className="space-y-4">
                  {/* Summary Statistics */}
                  <div className="grid grid-cols-1 md:grid-cols-4 gap-4 mb-6">
                    <div className="bg-gradient-to-r from-green-500/20 to-green-600/20 border border-green-500/30 rounded-xl p-4">
                      <div className="flex items-center gap-3">
                        <div className="w-10 h-10 bg-green-500/20 rounded-lg flex items-center justify-center">
                          <CheckCircle className="w-5 h-5 text-green-400" />
                        </div>
                        <div>
                          <p className="text-sm text-gray-400">Online</p>
                          <p className="text-xl font-semibold text-white">
                            {filteredDevices.filter(d => d.status === 'online').length}
                          </p>
                        </div>
                      </div>
                    </div>
                    
                    <div className="bg-gradient-to-r from-red-500/20 to-red-600/20 border border-red-500/30 rounded-xl p-4">
                      <div className="flex items-center gap-3">
                        <div className="w-10 h-10 bg-red-500/20 rounded-lg flex items-center justify-center">
                          <XCircle className="w-5 h-5 text-red-400" />
                        </div>
                        <div>
                          <p className="text-sm text-gray-400">Offline</p>
                          <p className="text-xl font-semibold text-white">
                            {filteredDevices.filter(d => d.status === 'offline').length}
                          </p>
                        </div>
                      </div>
                    </div>
                    
                    <div className="bg-gradient-to-r from-yellow-500/20 to-yellow-600/20 border border-yellow-500/30 rounded-xl p-4">
                      <div className="flex items-center gap-3">
                        <div className="w-10 h-10 bg-yellow-500/20 rounded-lg flex items-center justify-center">
                          <AlertTriangle className="w-5 h-5 text-yellow-400" />
                        </div>
                        <div>
                          <p className="text-sm text-gray-400">Maintenance</p>
                          <p className="text-xl font-semibold text-white">
                            {filteredDevices.filter(d => d.status === 'maintenance').length}
                          </p>
                        </div>
                      </div>
                    </div>
                    
                    <div className="bg-gradient-to-r from-blue-500/20 to-blue-600/20 border border-blue-500/30 rounded-xl p-4">
                      <div className="flex items-center gap-3">
                        <div className="w-10 h-10 bg-blue-500/20 rounded-lg flex items-center justify-center">
                          <Server className="w-5 h-5 text-blue-400" />
                        </div>
                        <div>
                          <p className="text-sm text-gray-400">Filtered</p>
                          <p className="text-xl font-semibold text-white">{filteredDevices.length}</p>
                        </div>
                      </div>
                    </div>
                  </div>

                  {/* Devices Grid */}
                  <div className="grid grid-cols-1 lg:grid-cols-2 xl:grid-cols-3 gap-6">
                    {devicesLoading ? (
                      // Show skeleton loading cards
                      [...Array(6)].map((_, i) => <SkeletonCard key={`skeleton-${i}`} />)
                    ) : (
                      filteredDevices.map((device) => (
                        <SafeDeviceCard key={`device-${device.id}-refresh-${devicesRefreshKey}`} device={device} refreshKey={devicesRefreshKey} />
                      ))
                    )}
                  </div>
                  
                  {/* Empty State */}
                  {filteredDevices.length === 0 && devicesData.length > 0 && (
                    <div className="text-center py-16">
                      <div className="w-20 h-20 bg-gray-800/50 rounded-full flex items-center justify-center mx-auto mb-4">
                        <Search className="w-10 h-10 text-gray-500" />
                      </div>
                      <h3 className="text-lg font-medium text-gray-300 mb-2">No devices match your filters</h3>
                      <p className="text-gray-500 mb-4">Try adjusting your search or filter criteria</p>
                      <button 
                        onClick={() => {
                          setDevicesSearchTerm('');
                          setDevicesStatusFilter('all');
                          setDevicesGroupFilter('all');
                        }}
                        className="px-4 py-2 bg-blue-500 hover:bg-blue-600 text-white rounded-lg transition-colors"
                      >
                        Clear Filters
                      </button>
                    </div>
                  )}

                  {devicesData.length === 0 && (
                    <div className="text-center py-16">
                      <div className="w-20 h-20 bg-gray-800/50 rounded-full flex items-center justify-center mx-auto mb-4">
                        <Server className="w-10 h-10 text-gray-500" />
                      </div>
                      <h3 className="text-lg font-medium text-gray-300 mb-2">No devices found</h3>
                      <p className="text-gray-500 mb-4">Connect your first device to get started</p>
                      <button className="px-4 py-2 bg-blue-500 hover:bg-blue-600 text-white rounded-lg transition-colors">
                        Add Device
                      </button>
                    </div>
                  )}
                </div>
              )}
            </div>
          )}

          {activeSection === 'api-test' && (
            <APITest />
          )}
        </main>
      </div>

      {/* Profile Management Modals */}
      {showUsernameModal && (
        <div className="fixed inset-0 bg-black/50 backdrop-blur-sm flex items-center justify-center z-50">
          <div className="bg-gray-800 border border-gray-700 rounded-xl p-6 w-full max-w-md mx-4">
            <h3 className="text-xl font-semibold text-white mb-4">Change Username</h3>
            <form onSubmit={handleUpdateUsername}>
              <div className="mb-4">
                <label className="block text-gray-300 text-sm font-medium mb-2">
                  New Username
                </label>
                <input
                  type="text"
                  value={newUsername}
                  onChange={(e) => setNewUsername(e.target.value)}
                  className="w-full bg-gray-700 border border-gray-600 rounded-lg px-3 py-2 text-white focus:outline-none focus:border-blue-500"
                  placeholder="Enter new username"
                  required
                />
              </div>
              {usernameError && (
                <div className="mb-4 p-3 bg-red-500/20 border border-red-500/30 rounded-lg">
                  <p className="text-red-400 text-sm">{usernameError}</p>
                </div>
              )}
              <div className="flex gap-3">
                <button
                  type="submit"
                  disabled={usernameLoading}
                  className="flex-1 bg-blue-500 hover:bg-blue-600 disabled:opacity-50 text-white px-4 py-2 rounded-lg transition-colors"
                >
                  {usernameLoading ? 'Updating...' : 'Update'}
                </button>
                <button
                  type="button"
                  onClick={() => {
                    setShowUsernameModal(false);
                    setNewUsername('');
                    setUsernameError('');
                  }}
                  className="flex-1 bg-gray-600 hover:bg-gray-700 text-white px-4 py-2 rounded-lg transition-colors"
                >
                  Cancel
                </button>
              </div>
            </form>
          </div>
        </div>
      )}

      {showPasswordModal && (
        <div className="fixed inset-0 bg-black/50 backdrop-blur-sm flex items-center justify-center z-50">
          <div className="bg-gray-800 border border-gray-700 rounded-xl p-6 w-full max-w-md mx-4">
            <h3 className="text-xl font-semibold text-white mb-4">Change Password</h3>
            <form onSubmit={handleChangePassword}>
              <div className="mb-4">
                <label className="block text-gray-300 text-sm font-medium mb-2">
                  Current Password
                </label>
                <div className="relative">
                  <input
                    type={showCurrentPassword ? 'text' : 'password'}
                    value={currentPassword}
                    onChange={(e) => setCurrentPassword(e.target.value)}
                    className="w-full bg-gray-700 border border-gray-600 rounded-lg px-3 py-2 pr-10 text-white focus:outline-none focus:border-blue-500"
                    placeholder="Enter current password"
                    required
                  />
                  <button
                    type="button"
                    onClick={() => setShowCurrentPassword(!showCurrentPassword)}
                    className="absolute right-3 top-1/2 transform -translate-y-1/2 text-gray-400 hover:text-white"
                  >
                    {showCurrentPassword ? <EyeOff className="w-4 h-4" /> : <Eye className="w-4 h-4" />}
                  </button>
                </div>
              </div>
              <div className="mb-4">
                <label className="block text-gray-300 text-sm font-medium mb-2">
                  New Password
                </label>
                <div className="relative">
                  <input
                    type={showNewPassword ? 'text' : 'password'}
                    value={newPassword}
                    onChange={(e) => setNewPassword(e.target.value)}
                    className="w-full bg-gray-700 border border-gray-600 rounded-lg px-3 py-2 pr-10 text-white focus:outline-none focus:border-blue-500"
                    placeholder="Enter new password"
                    required
                  />
                  <button
                    type="button"
                    onClick={() => setShowNewPassword(!showNewPassword)}
                    className="absolute right-3 top-1/2 transform -translate-y-1/2 text-gray-400 hover:text-white"
                  >
                    {showNewPassword ? <EyeOff className="w-4 h-4" /> : <Eye className="w-4 h-4" />}
                  </button>
                </div>
              </div>
              <div className="mb-4">
                <label className="block text-gray-300 text-sm font-medium mb-2">
                  Confirm New Password
                </label>
                <div className="relative">
                  <input
                    type={showConfirmPassword ? 'text' : 'password'}
                    value={confirmPassword}
                    onChange={(e) => setConfirmPassword(e.target.value)}
                    className="w-full bg-gray-700 border border-gray-600 rounded-lg px-3 py-2 pr-10 text-white focus:outline-none focus:border-blue-500"
                    placeholder="Confirm new password"
                    required
                  />
                  <button
                    type="button"
                    onClick={() => setShowConfirmPassword(!showConfirmPassword)}
                    className="absolute right-3 top-1/2 transform -translate-y-1/2 text-gray-400 hover:text-white"
                  >
                    {showConfirmPassword ? <EyeOff className="w-4 h-4" /> : <Eye className="w-4 h-4" />}
                  </button>
                </div>
              </div>
              {passwordError && (
                <div className="mb-4 p-3 bg-red-500/20 border border-red-500/30 rounded-lg">
                  <p className="text-red-400 text-sm">{passwordError}</p>
                </div>
              )}
              <div className="flex gap-3">
                <button
                  type="submit"
                  disabled={passwordLoading}
                  className="flex-1 bg-blue-500 hover:bg-blue-600 disabled:opacity-50 text-white px-4 py-2 rounded-lg transition-colors"
                >
                  {passwordLoading ? 'Updating...' : 'Update'}
                </button>
                <button
                  type="button"
                  onClick={() => {
                    setShowPasswordModal(false);
                    setCurrentPassword('');
                    setNewPassword('');
                    setConfirmPassword('');
                    setPasswordError('');
                    setShowCurrentPassword(false);
                    setShowNewPassword(false);
                    setShowConfirmPassword(false);
                  }}
                  className="flex-1 bg-gray-600 hover:bg-gray-700 text-white px-4 py-2 rounded-lg transition-colors"
                >
                  Cancel
                </button>
              </div>
            </form>
          </div>
        </div>
      )}

      {showEmailModal && (
        <div className="fixed inset-0 bg-black/50 backdrop-blur-sm flex items-center justify-center z-50">
          <div className="bg-gray-800 border border-gray-700 rounded-xl p-6 w-full max-w-md mx-4">
            <h3 className="text-xl font-semibold text-white mb-4">Change Email</h3>
            <form onSubmit={handleChangeEmail}>
              <div className="mb-4">
                <label className="block text-gray-300 text-sm font-medium mb-2">
                  New Email Address
                </label>
                <input
                  type="email"
                  value={newEmail}
                  onChange={(e) => setNewEmail(e.target.value)}
                  className="w-full bg-gray-700 border border-gray-600 rounded-lg px-3 py-2 text-white focus:outline-none focus:border-blue-500"
                  placeholder="Enter new email address"
                  required
                />
              </div>
              <div className="mb-4">
                <label className="block text-gray-300 text-sm font-medium mb-2">
                  Password (for verification)
                </label>
                <div className="relative">
                  <input
                    type={showEmailPassword ? 'text' : 'password'}
                    value={emailPassword}
                    onChange={(e) => setEmailPassword(e.target.value)}
                    className="w-full bg-gray-700 border border-gray-600 rounded-lg px-3 py-2 pr-10 text-white focus:outline-none focus:border-blue-500"
                    placeholder="Enter your password"
                    required
                  />
                  <button
                    type="button"
                    onClick={() => setShowEmailPassword(!showEmailPassword)}
                    className="absolute right-3 top-1/2 transform -translate-y-1/2 text-gray-400 hover:text-white"
                  >
                    {showEmailPassword ? <EyeOff className="w-4 h-4" /> : <Eye className="w-4 h-4" />}
                  </button>
                </div>
              </div>
              {emailError && (
                <div className="mb-4 p-3 bg-red-500/20 border border-red-500/30 rounded-lg">
                  <p className="text-red-400 text-sm">{emailError}</p>
                </div>
              )}
              {emailSuccess && (
                <div className="mb-4 p-3 bg-green-500/20 border border-green-500/30 rounded-lg">
                  <p className="text-green-400 text-sm">{emailSuccess}</p>
                </div>
              )}
              <div className="flex gap-3">
                <button
                  type="submit"
                  disabled={emailLoading}
                  className="flex-1 bg-blue-500 hover:bg-blue-600 disabled:opacity-50 text-white px-4 py-2 rounded-lg transition-colors"
                >
                  {emailLoading ? 'Sending...' : 'Send Verification'}
                </button>
                <button
                  type="button"
                  onClick={() => {
                    setShowEmailModal(false);
                    setNewEmail('');
                    setEmailPassword('');
                    setEmailError('');
                    setEmailSuccess('');
                    setShowEmailPassword(false);
                  }}
                  className="flex-1 bg-gray-600 hover:bg-gray-700 text-white px-4 py-2 rounded-lg transition-colors"
                >
                  Cancel
                </button>
              </div>
            </form>
          </div>
        </div>
      )}

      {/* Deployment Details Modal */}
      {showDeploymentModal && (
        <div className="fixed inset-0 bg-black/50 backdrop-blur-sm flex items-center justify-center p-4 z-50">
          <div className="bg-gray-800 border border-gray-700 rounded-xl max-w-7xl w-full max-h-[85vh] overflow-hidden">
            {/* Modal Header */}
            <div className="flex items-center justify-between p-6 border-b border-gray-700">
              <div>
                <h2 className="text-xl font-semibold text-white flex items-center gap-2">
                  <Zap className="h-5 w-5 text-yellow-400" />
                  Deployment Details: {selectedDeployment?.name}
                </h2>
                <p className="text-gray-400 mt-1">
                  Status: <span className={`font-medium ${
                    selectedDeployment?.status === 'success' ? 'text-green-400' :
                    selectedDeployment?.status === 'failed' ? 'text-red-400' :
                    'text-yellow-400'
                  }`}>{selectedDeployment?.status}</span>
                  {selectedDeployment?.timestamp && (
                    <span className="ml-4">Date: {new Date(selectedDeployment.timestamp).toLocaleString()}</span>
                  )}
                </p>
              </div>
              <button
                onClick={() => setShowDeploymentModal(false)}
                className="text-gray-400 hover:text-white transition-colors"
              >
                <X className="h-6 w-6" />
              </button>
            </div>

            {/* Modal Content */}
            <div className="p-6 overflow-y-auto max-h-[calc(85vh-200px)]">
              {loadingDeploymentDetails ? (
                <div className="flex items-center justify-center py-12">
                  <div className="animate-spin rounded-full h-8 w-8 border-b-2 border-yellow-500"></div>
                  <span className="ml-3 text-gray-400">Loading deployment details...</span>
                </div>
              ) : (
                <div className="space-y-8">
                  {/* Software Details Section */}
                  <div>
                    <h3 className="text-lg font-semibold text-white mb-4 flex items-center gap-2">
                      <Database className="h-5 w-5 text-blue-400" />
                      Software Details
                    </h3>
                    {selectedDeployment?.software_details?.length > 0 ? (
                      <div className="bg-gray-700/30 rounded-lg p-4">
                        <div className="grid grid-cols-1 md:grid-cols-2 gap-6">
                          {selectedDeployment.software_details.map((software, index) => (
                            <div key={index} className="bg-gray-800/50 rounded-lg p-4">
                              <h4 className="font-medium text-white mb-2">{software.name}</h4>
                              <div className="space-y-2 text-sm">
                                <div className="flex justify-between">
                                  <span className="text-gray-400">Version:</span>
                                  <span className="text-gray-300">{software.version}</span>
                                </div>
                                <div className="flex justify-between">
                                  <span className="text-gray-400">Installation Path:</span>
                                  <span className="text-gray-300 font-mono text-xs">{software.installation_path}</span>
                                </div>
                                {software.size && (
                                  <div className="flex justify-between">
                                    <span className="text-gray-400">Size:</span>
                                    <span className="text-gray-300">{software.size}</span>
                                  </div>
                                )}
                              </div>
                            </div>
                          ))}
                        </div>
                      </div>
                    ) : (
                      <div className="bg-gray-700/30 rounded-lg p-6 text-center">
                        <Database className="h-12 w-12 text-gray-600 mx-auto mb-2" />
                        <p className="text-gray-400">No software details available</p>
                      </div>
                    )}
                  </div>

                  {/* Target Devices Section */}
                  <div>
                    <h3 className="text-lg font-semibold text-white mb-4 flex items-center gap-2">
                      <Monitor className="h-5 w-5 text-green-400" />
                      Target Devices ({deploymentDevices.length})
                    </h3>
                    {deploymentDevices.length > 0 ? (
                      <div className="overflow-hidden rounded-lg border border-gray-700">
                        <table className="min-w-full">
                          <thead className="bg-gray-700/50">
                            <tr>
                              <th className="px-4 py-3 text-left text-xs font-medium text-gray-300 uppercase">Device Name</th>
                              <th className="px-4 py-3 text-left text-xs font-medium text-gray-300 uppercase">IP Address</th>
                              <th className="px-4 py-3 text-left text-xs font-medium text-gray-300 uppercase">Status</th>
                              <th className="px-4 py-3 text-left text-xs font-medium text-gray-300 uppercase">Deployment Result</th>
                            </tr>
                          </thead>
                          <tbody className="bg-gray-800/30 divide-y divide-gray-700">
                            {deploymentDevices.map((device, index) => (
                              <tr key={index} className="hover:bg-gray-700/30">
                                <td className="px-4 py-3 text-sm text-white">{device.device_name || device.name}</td>
                                <td className="px-4 py-3 text-sm text-gray-300 font-mono">{device.ip_address}</td>
                                <td className="px-4 py-3">
                                  <span className={`px-2 py-1 rounded-full text-xs ${
                                    device.status === 'online' ? 'bg-green-500/20 text-green-400' : 'bg-red-500/20 text-red-400'
                                  }`}>
                                    {device.status}
                                  </span>
                                </td>
                                <td className="px-4 py-3">
                                  <span className={`px-2 py-1 rounded-full text-xs ${
                                    device.deployment_status === 'success' ? 'bg-green-500/20 text-green-400' :
                                    device.deployment_status === 'failed' ? 'bg-red-500/20 text-red-400' :
                                    'bg-yellow-500/20 text-yellow-400'
                                  }`}>
                                    {device.deployment_status || 'pending'}
                                  </span>
                                </td>
                              </tr>
                            ))}
                          </tbody>
                        </table>
                      </div>
                    ) : (
                      <div className="bg-gray-700/30 rounded-lg p-6 text-center">
                        <Monitor className="h-12 w-12 text-gray-600 mx-auto mb-2" />
                        <p className="text-gray-400">No target devices specified</p>
                      </div>
                    )}
                  </div>

                  {/* Target Groups Section */}
                  <div>
                    <h3 className="text-lg font-semibold text-white mb-4 flex items-center gap-2">
                      <Users className="h-5 w-5 text-purple-400" />
                      Target Groups ({deploymentGroups.length})
                    </h3>
                    {deploymentGroups.length > 0 ? (
                      <div className="grid grid-cols-1 md:grid-cols-2 lg:grid-cols-3 gap-4">
                        {deploymentGroups.map((group, index) => (
                          <div key={index} className="bg-gray-700/30 rounded-lg p-4">
                            <h4 className="font-medium text-white mb-2">{group.group_name}</h4>
                            <div className="space-y-1 text-sm">
                              <div className="flex justify-between">
                                <span className="text-gray-400">Devices:</span>
                                <span className="text-gray-300">{group.device_count || 0}</span>
                              </div>
                              <div className="flex justify-between">
                                <span className="text-gray-400">Success Rate:</span>
                                <span className="text-green-400">{group.success_rate || '0%'}</span>
                              </div>
                            </div>
                          </div>
                        ))}
                      </div>
                    ) : (
                      <div className="bg-gray-700/30 rounded-lg p-6 text-center">
                        <Users className="h-12 w-12 text-gray-600 mx-auto mb-2" />
                        <p className="text-gray-400">No target groups specified</p>
                      </div>
                    )}
                  </div>
                </div>
              )}
            </div>

            {/* Modal Footer */}
            <div className="px-6 py-4 border-t border-gray-700 bg-gray-800/50">
              <div className="flex justify-end space-x-3">
                <button
                  onClick={() => setShowDeploymentModal(false)}
                  className="px-4 py-2 bg-gray-600 hover:bg-gray-700 text-white rounded-lg transition-colors"
                >
                  Close
                </button>
                <button
                  className="px-4 py-2 bg-blue-500 hover:bg-blue-600 text-white rounded-lg transition-colors"
                  onClick={() => {
                    // Could add functionality to re-run deployment or view logs
                    console.log('View deployment logs for:', selectedDeployment?.id);
                  }}
                >
                  View Logs
                </button>
              </div>
            </div>
          </div>
        </div>
      )}

      {/* Group Devices Modal */}
      {showGroupDevicesModal && (
        <div className="fixed inset-0 bg-black/50 backdrop-blur-sm flex items-center justify-center p-4 z-50">
          <div className="bg-gray-800 border border-gray-700 rounded-xl max-w-6xl w-full max-h-[80vh] overflow-hidden">
            {/* Modal Header */}
            <div className="flex items-center justify-between p-6 border-b border-gray-700">
              <div>
                <h2 className="text-xl font-semibold text-white flex items-center gap-2">
                  <Users className="h-5 w-5" />
                  Devices in {selectedGroup?.name}
                </h2>
                <p className="text-gray-400 mt-1">
                  {groupDevices.length} device{groupDevices.length !== 1 ? 's' : ''} found in this group
                </p>
              </div>
              <button
                onClick={() => setShowGroupDevicesModal(false)}
                className="text-gray-400 hover:text-white transition-colors"
              >
                <X className="h-6 w-6" />
              </button>
            </div>

            {/* Modal Content */}
            <div className="p-6 overflow-y-auto max-h-[calc(80vh-200px)]">
              {loadingGroupDevices ? (
                <div className="flex items-center justify-center py-12">
                  <div className="animate-spin rounded-full h-8 w-8 border-b-2 border-blue-500"></div>
                  <span className="ml-3 text-gray-400">Loading devices...</span>
                </div>
              ) : groupDevices.length > 0 ? (
                <div className="overflow-hidden rounded-lg border border-gray-700">
                  <table className="min-w-full">
                    <thead className="bg-gray-700/50">
                      <tr>
                        <th className="px-6 py-3 text-left text-xs font-medium text-gray-300 uppercase tracking-wider">
                          Device Name
                        </th>
                        <th className="px-6 py-3 text-left text-xs font-medium text-gray-300 uppercase tracking-wider">
                          IP Address
                        </th>
                        <th className="px-6 py-3 text-left text-xs font-medium text-gray-300 uppercase tracking-wider">
                          Status
                        </th>
                        <th className="px-6 py-3 text-left text-xs font-medium text-gray-300 uppercase tracking-wider">
                          Operating System
                        </th>
                        <th className="px-6 py-3 text-left text-xs font-medium text-gray-300 uppercase tracking-wider">
                          Last Seen
                        </th>
                      </tr>
                    </thead>
                    <tbody className="bg-gray-800/30 divide-y divide-gray-700">
                      {groupDevices.map((device) => (
                        <tr key={device.id} className="hover:bg-gray-700/30 transition-colors">
                          <td className="px-6 py-4 whitespace-nowrap">
                            <div className="flex items-center">
                              <Monitor className="h-5 w-5 text-blue-400 mr-3" />
                              <div>
                                <div className="text-sm font-medium text-white">
                                  {device.device_name || device.name || 'Unknown Device'}
                                </div>
                                <div className="text-sm text-gray-400">
                                  ID: {device.id}
                                </div>
                              </div>
                            </div>
                          </td>
                          <td className="px-6 py-4 whitespace-nowrap">
                            <div className="text-sm text-gray-300 font-mono">
                              {device.ip_address || 'N/A'}
                            </div>
                            {device.mac_address && (
                              <div className="text-xs text-gray-500 font-mono">
                                MAC: {device.mac_address}
                              </div>
                            )}
                          </td>
                          <td className="px-6 py-4 whitespace-nowrap">
                            <span className={`inline-flex items-center px-2.5 py-0.5 rounded-full text-xs font-medium ${
                              device.status === 'online' 
                                ? 'bg-green-500/20 text-green-400 border border-green-500/30' 
                                : device.status === 'offline'
                                ? 'bg-red-500/20 text-red-400 border border-red-500/30'
                                : 'bg-yellow-500/20 text-yellow-400 border border-yellow-500/30'
                            }`}>
                              <div className={`w-2 h-2 rounded-full mr-1.5 ${
                                device.status === 'online' 
                                  ? 'bg-green-400 animate-pulse' 
                                  : device.status === 'offline'
                                  ? 'bg-red-400'
                                  : 'bg-yellow-400'
                              }`}></div>
                              {device.status?.charAt(0).toUpperCase() + device.status?.slice(1) || 'Unknown'}
                            </span>
                          </td>
                          <td className="px-6 py-4 whitespace-nowrap text-sm text-gray-300">
                            {device.os || 'Unknown OS'}
                          </td>
                          <td className="px-6 py-4 whitespace-nowrap text-sm text-gray-400">
                            {device.last_seen 
                              ? new Date(device.last_seen).toLocaleString()
                              : 'Never seen'
                            }
                          </td>
                        </tr>
                      ))}
                    </tbody>
                  </table>
                </div>
              ) : (
                <div className="text-center py-12">
                  <Server className="h-16 w-16 text-gray-600 mx-auto mb-4" />
                  <h3 className="text-lg font-medium text-gray-300 mb-2">No devices found</h3>
                  <p className="text-gray-500">This group doesn't contain any devices yet.</p>
                </div>
              )}
            </div>

            {/* Modal Footer */}
            <div className="px-6 py-4 border-t border-gray-700 bg-gray-800/50">
              <div className="flex justify-end">
                <button
                  onClick={() => setShowGroupDevicesModal(false)}
                  className="px-4 py-2 bg-gray-600 hover:bg-gray-700 text-white rounded-lg transition-colors"
                >
                  Close
                </button>
              </div>
            </div>
          </div>
        </div>
      )}

      {/* Group Edit Modal */}
      {showGroupEditModal && editingGroup && (
        <div className="fixed inset-0 bg-black/50 backdrop-blur-sm flex items-center justify-center z-50 p-4">
          <div className="bg-black/90 border border-electricBlue/30 rounded-xl p-6 max-w-4xl w-full max-h-[90vh] overflow-y-auto">
            <div className="mb-4">
              <h2 className="text-xl font-bold text-electricBlue">Edit Group</h2>
              <p className="text-gray-400">Modify group details and device assignments</p>
            </div>
            <GroupForm
              initialData={editingGroup}
              devices={devicesData}
              onSubmit={handleUpdateGroup}
              onCancel={closeGroupEditModal}
            />
          </div>
        </div>
      )}

      {/* Group Create Modal */}
      {showGroupCreateModal && (
        <div className="fixed inset-0 bg-black/50 backdrop-blur-sm flex items-center justify-center z-50 p-4">
          <div className="bg-black/90 border border-electricBlue/30 rounded-xl p-6 max-w-4xl w-full max-h-[90vh] overflow-y-auto">
            <div className="mb-4">
              <h2 className="text-xl font-bold text-electricBlue">Create New Group</h2>
              <p className="text-gray-400">Create a new device group and assign devices</p>
            </div>
            <GroupForm
              initialData={null}
              devices={devicesData}
              onSubmit={handleCreateGroup}
              onCancel={closeGroupCreateModal}
            />
          </div>
        </div>
      )}

      {/* Username Change Modal */}
      {showUsernameModal && (
        <div className="fixed inset-0 bg-black/50 backdrop-blur-sm flex items-center justify-center z-50 p-4">
          <UsernameModal onClose={() => setShowUsernameModal(false)} />
        </div>
      )}

      {/* Password Change Modal */}
      {showPasswordModal && (
        <div className="fixed inset-0 bg-black/50 backdrop-blur-sm flex items-center justify-center z-50 p-4">
          <PasswordModal onClose={() => setShowPasswordModal(false)} />
        </div>
      )}

      {/* Email Change Modal */}
      {showEmailModal && (
        <div className="fixed inset-0 bg-black/50 backdrop-blur-sm flex items-center justify-center z-50 p-4">
          <EmailModal onClose={() => setShowEmailModal(false)} />
        </div>
      )}

      {/* Delete Account Modal */}
      {showDeleteAccountModal && (
        <div className="fixed inset-0 bg-black/50 backdrop-blur-sm flex items-center justify-center z-50 p-4">
          <DeleteAccountModal onClose={() => setShowDeleteAccountModal(false)} />
        </div>
      )}
    </div>
  );
}<|MERGE_RESOLUTION|>--- conflicted
+++ resolved
@@ -674,10 +674,6 @@
         'Content-Type': 'application/json'
       };
 
-<<<<<<< HEAD
-      // Remove timeout for persistent connection
-      const groupsResponse = await fetch(`${getApiUrl()}/groups/`, {
-=======
       // Use Promise.race for timeout handling
       const timeoutPromise = new Promise((_, reject) => 
         setTimeout(() => reject(new Error('Request timeout')), 8000)
@@ -688,7 +684,6 @@
       console.log('Dashboard: Environment VITE_API_URL:', import.meta.env.VITE_API_URL);
       
       const fetchPromise = fetch(`${apiUrl}/groups/`, {
->>>>>>> 58c7fefe
         headers
       });
       
