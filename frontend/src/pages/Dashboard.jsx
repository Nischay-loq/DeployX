--- conflicted
+++ resolved
@@ -869,15 +869,6 @@
       socketRef.current = io(socketUrl, {
         transports: ['websocket', 'polling'],
         reconnection: true,
-<<<<<<< HEAD
-        reconnectionDelay: 1000,  // Wait 1 second between attempts
-        reconnectionAttempts: 5,  // Limit to 5 reconnection attempts
-        timeout: 5000,  // 5 second connection timeout
-        forceNew: true,
-        autoConnect: true,
-        pingTimeout: 10000,  // 10 second ping timeout
-        pingInterval: 25000  // Ping every 25 seconds (matches backend)
-=======
         reconnectionDelay: 500,  // Fast reconnection
         reconnectionAttempts: Infinity,  // Infinite reconnection attempts
         timeout: 20000,  // Connection timeout: 20 seconds
@@ -885,7 +876,6 @@
         autoConnect: true,
         pingTimeout: 60000,  // Ping timeout: 60 seconds
         pingInterval: 25000  // Ping every 25 seconds to keep connection alive
->>>>>>> 4542717c
       });
 
       // Connection successful
