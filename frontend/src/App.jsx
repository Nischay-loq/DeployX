import { useState, useEffect } from 'react';
import Login from './components/jsx/login';
import Signup from './components/jsx/signup';
import Terminal from './components/jsx/Terminal';
import './App.css';

function App() {
  const [view, setView] = useState('login');
  const [isLoggedIn, setIsLoggedIn] = useState(false);

  // This runs once on page load to check for token
  useEffect(() => {
    const token = localStorage.getItem('token');
    if (token) {
      setIsLoggedIn(true); // Auto-login if token exists (i.e. Remember Me was checked)
    }
  }, []);

  const handleLoginSuccess = () => {
    setIsLoggedIn(true);
  };

  return (
<<<<<<< HEAD
    <main>
      <Terminal />
    </main>
=======
    <div className="App">
      <header className="App-header">
        <h1>Remote Terminal</h1>
      </header>
      <main>
        {isLoggedIn ? (
          <Terminal />
        ) : view === 'signup' ? (
          <>
            <Signup onSignupSuccess={() => setView('login')} />
            <p>
              Already have an account?{' '}
              <button onClick={() => setView('login')}>Login</button>
            </p>
          </>
        ) : (
          <>
            <Login onLoginSuccess={handleLoginSuccess} />
            <p>
              Don't have an account?{' '}
              <button onClick={() => setView('signup')}>Signup</button>
            </p>
          </>
        )}
      </main>
    </div>
>>>>>>> 75f3fa8f
  );
}

export default App;<|MERGE_RESOLUTION|>--- conflicted
+++ resolved
@@ -21,11 +21,6 @@
   };
 
   return (
-<<<<<<< HEAD
-    <main>
-      <Terminal />
-    </main>
-=======
     <div className="App">
       <header className="App-header">
         <h1>Remote Terminal</h1>
@@ -52,7 +47,6 @@
         )}
       </main>
     </div>
->>>>>>> 75f3fa8f
   );
 }
 
