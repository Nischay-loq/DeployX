"""WebSocket connection handling for DeployX agent."""

import socketio
import logging
from typing import Optional, Dict, Any, Callable
from agent.utils.machine_id import generate_agent_id, get_system_info

logger = logging.getLogger(__name__)


class ConnectionManager:
    def __init__(self, server_url: str, agent_id: str = None):
        """Initialize the connection manager.
        
        Args:
            server_url: URL of the backend server
            agent_id: Unique identifier for this agent. If not provided, generates one based on machine ID.
        """
        self.server_url = server_url
        if agent_id is None:
            agent_id = generate_agent_id()
        self.agent_id = agent_id
        self.machine_id = None
        self.system_info = None
        self.sio = socketio.AsyncClient(
            logger=False,
            engineio_logger=False,
            reconnection=True,
<<<<<<< HEAD
            reconnection_attempts=0,  # Infinite reconnection attempts
            reconnection_delay=2,  # Slower reconnection to prevent race conditions
            reconnection_delay_max=10  # Max 10 second delay
            # Removed ping configuration - not compatible with python-socketio 5.x
=======
            reconnection_attempts=0,
            reconnection_delay=1,
            reconnection_delay_max=5
>>>>>>> 4542717c
        )
        self.connected = False
        self._event_handlers: Dict[str, Callable] = {}
        
        self._initialize_system_info()
        
        self._shells = None
        
        @self.sio.event
        async def connect():
            logger.info("Socket.IO connected")
            self.connected = True
            if self._shells:
                logger.info("Auto re-registering agent after reconnection")
                await self.register_agent(self._shells)
            
        @self.sio.event
        async def connect_error(data):
            logger.error(f"Connection error: {data}")
            self.connected = False
            
        @self.sio.event
        async def disconnect():
            logger.warning("Socket.IO disconnected")
            self.connected = False

    def _initialize_system_info(self):
        """Retrieve and store system information."""
        self.system_info = get_system_info()
        self.machine_id = self.system_info.get("machine_id")
        logger.info(f"System info initialized. Machine ID: {self.machine_id}")

    def register_handler(self, event: str, handler: Callable):
        """Register a handler for a socket.io event."""
        @self.sio.on(event)
        async def wrapper(data=None):
            try:
                if data is None:
                    data = {}
                logger.info(f"Handling event {event} with data: {data}")
                result = await handler(data)
                if result is not None:
                    ack_event = f"{event}_ack"
                    await self.emit(ack_event, {
                        'status': 'success' if result else 'error',
                        'agent_id': self.agent_id,
                        'data': result
                    })
                logger.info(f"Finished handling event {event}")
            except Exception as e:
                logger.error(f"Error in handler for {event}: {e}")
                await self.emit(f"{event}_ack", {
                    'status': 'error',
                    'agent_id': self.agent_id,
                    'error': str(e)
                })
        self._event_handlers[event] = wrapper

    async def connect(self):
        """Connect to the backend server."""
        try:
            # Check if already connected
            if self.sio.connected:
                logger.info("Already connected to backend")
                self.connected = True
                return True
                
            logger.info(f"Attempting to connect to {self.server_url}")
<<<<<<< HEAD
            await self.sio.connect(self.server_url, wait_timeout=10)  # 10 second timeout
=======
            await self.sio.connect(self.server_url, wait_timeout=None)
>>>>>>> 4542717c
            self.connected = True
            logger.info("Successfully connected to backend")
            return True
        except Exception as e:
            logger.error(f"Failed to connect to backend: {e}")
            self.connected = False
            return False

    async def disconnect(self):
        """Disconnect from the backend server."""
        try:
            if self.connected:
                await self.sio.disconnect()
                self.connected = False
                logger.info("Disconnected from backend")
                return True
            return False
        except Exception as e:
            logger.error(f"Error during disconnect: {e}")
            return False

    async def emit(self, event: str, data: Optional[Dict[str, Any]] = None, expect_ack: bool = False):
        """Emit an event to the server.
        
        Args:
            event: Event name to emit
            data: Data to send with the event
            expect_ack: Whether to wait for acknowledgment
        """
        if not self.connected:
            logger.error(f"Cannot emit {event}: not connected")
            return False

        try:
            if data is None:
                data = {}
                
            if isinstance(data, dict):
                data['agent_id'] = self.agent_id

            if expect_ack:
                logger.debug(f"Emitting {event} with ack: {data}")
                try:
                    response = await self.sio.emit(event, data, callback=True)
                    logger.debug(f"Received ack for {event}: {response}")
                    return response
                except Exception as e:
                    logger.error(f"Failed to get acknowledgment for {event}: {e}")
                    return False
            else:
                logger.debug(f"Emitting {event}: {data}")
                await self.sio.emit(event, data)
                return True
                
        except Exception as e:
            logger.error(f"Failed to emit {event}: {e}")
            return False

    async def register_agent(self, shells: Dict[str, str]):
        """Register this agent with the backend."""
        try:
            self._shells = shells
            
            if not self.system_info:
                self._initialize_system_info()
            
            if not shells:
                logger.warning("No shells detected! Trying to re-detect...")
                from agent.main import detect_shells
                shells = detect_shells()
                self._shells = shells
                logger.info(f"Re-detected shells: {shells}")

            registration_data = {
                'agent_id': self.agent_id,
                'machine_id': self.machine_id,
                'device_name': self.system_info.get('hostname'),
                'ip_address': self.system_info.get('ip_address', '0.0.0.0'),
                'os': self.system_info.get('os'),
                'shells': list(shells.keys()),
                'system_info': self.system_info
            }
            logger.info(f"Registering agent with shells: {list(shells.keys())}")
            logger.info(f"Full registration data: {registration_data}")
            await self.emit('agent_register', registration_data)
            
            # Join the agent's room for targeted Socket.IO messages
            logger.info(f"Joining Socket.IO room: {self.agent_id}")
            await self.emit('join_room', {'room': self.agent_id})
            logger.info(f"[OK] Joined room {self.agent_id} for receiving deployment commands")
            
            return True
        except Exception as e:
            logger.error(f"Failed to register agent: {e}")
            return False

    async def send_heartbeat(self):
        """Send heartbeat to backend to update last_seen and maintain online status."""
        try:
            if not self.connected or not self.sio.connected:
                logger.warning("Connection lost, marking as disconnected")
                self.connected = False
                return False
            
            # Send heartbeat with connection validation
            success = await self.emit('agent_heartbeat', {
                'agent_id': self.agent_id,
                'timestamp': self.sio.eio.ping_timestamp if hasattr(self.sio.eio, 'ping_timestamp') else None
            })
            
            if not success:
                logger.warning("Heartbeat failed, connection may be lost")
                self.connected = False
                return False
                
            return True
        except Exception as e:
            logger.error(f"Failed to send heartbeat: {e}")
            self.connected = False
            return False

    def is_alive(self) -> bool:
        """Check if the connection is truly alive."""
        return self.connected and self.sio.connected if self.sio else False<|MERGE_RESOLUTION|>--- conflicted
+++ resolved
@@ -26,16 +26,9 @@
             logger=False,
             engineio_logger=False,
             reconnection=True,
-<<<<<<< HEAD
-            reconnection_attempts=0,  # Infinite reconnection attempts
-            reconnection_delay=2,  # Slower reconnection to prevent race conditions
-            reconnection_delay_max=10  # Max 10 second delay
-            # Removed ping configuration - not compatible with python-socketio 5.x
-=======
             reconnection_attempts=0,
             reconnection_delay=1,
             reconnection_delay_max=5
->>>>>>> 4542717c
         )
         self.connected = False
         self._event_handlers: Dict[str, Callable] = {}
@@ -104,11 +97,7 @@
                 return True
                 
             logger.info(f"Attempting to connect to {self.server_url}")
-<<<<<<< HEAD
-            await self.sio.connect(self.server_url, wait_timeout=10)  # 10 second timeout
-=======
             await self.sio.connect(self.server_url, wait_timeout=None)
->>>>>>> 4542717c
             self.connected = True
             logger.info("Successfully connected to backend")
             return True
