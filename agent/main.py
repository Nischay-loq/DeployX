"""Main entry point for DeployX agent."""
import asyncio
import argparse
import platform
import logging
from agent.core.connection import ConnectionManager
from agent.core.shell_manager import ShellManager
from agent.handlers.socket_handlers import SocketEventHandler
from agent.handlers.signal_handlers import setup_signal_handlers
from agent.utils.logging_config import setup_logging
from agent.utils.shell_detector import detect_shells
from agent.network.service_advertiser import ServiceAdvertiser
from agent.network.server_discoverer import ServiceDiscoverer
from agent.utils.machine_id import generate_agent_id

# Setup logging
logger = setup_logging()

async def main():
    """Main entry point."""
    parser = argparse.ArgumentParser(description="DeployX Remote Command Execution Agent")
    parser.add_argument(
        "--server", 
        default="http://localhost:8000",
        help="Backend server URL"
    )
    parser.add_argument(
        "--agent-id",
        help="Custom agent ID (if not provided, will be generated from machine ID)"
    )
    parser.add_argument(
        "--advertise",
        action="store_true",
        help="Advertise agent on local network"
    )
    
    args = parser.parse_args()
    
    # Initialize components
    shell_manager = ShellManager()
    connection = ConnectionManager(args.server, args.agent_id)
    socket_handler = SocketEventHandler(shell_manager, connection)
    
    # Create a running flag for controlling the main loop
    running = asyncio.Event()
    running.set()  # Set it initially to True
    
    # Register socket event handlers
    for event, handler in socket_handler.get_handlers().items():
        connection.register_handler(event, handler)
    
    # Setup signal handlers for graceful shutdown
    setup_signal_handlers(connection.disconnect, running)
    
    # Start network services if requested
    advertiser = None
    if args.advertise:
        advertiser = ServiceAdvertiser()
        advertiser.start_advertising()
    
    try:
        # Connect to backend with infinite retry logic (no timeout)
        retry_delay = 2  # seconds - fast retry
        retry_count = 0
        
        while running.is_set():
            logger.info(f"Attempting to connect to backend (attempt {retry_count + 1})...")
            
<<<<<<< HEAD
            if await connection.connect():
                logger.info("Successfully connected to backend")
                
                # Detect available shells
                shells = detect_shells()
                logger.info(f"Detected shells: {shells}")
                logger.info(f"Shells type: {type(shells)}")
                logger.info(f"Number of shells detected: {len(shells) if shells else 0}")
                
                if not shells:
                    logger.error("No shells detected! This is a critical issue.")
                else:
                    logger.info(f"Shell details: {[(name, path) for name, path in shells.items()]}")
                
                # Register agent with backend
                logger.info("Registering agent with backend...")
                registration_success = await connection.register_agent(shells)
                if registration_success:
                    logger.info("Agent registration successful")
                else:
                    logger.error("Agent registration failed")
                
                # Keep the agent running until running flag is cleared
                while running.is_set():
                    try:
                        # Check if connection is still alive
                        if not connection.connected:
                            logger.warning("Connection lost, attempting to reconnect...")
                            break
                        await asyncio.sleep(1)
                    except asyncio.CancelledError:
                        break
                
                # If we exit the inner loop due to disconnection, retry connection
                if running.is_set() and not connection.connected:
                    logger.info("Connection lost, will retry...")
                    retry_count = 0  # Reset retry count on disconnection
                    await asyncio.sleep(retry_delay)
                    continue
                else:
                    break  # Normal exit
            else:
                retry_count += 1
                logger.warning(f"Failed to connect, retrying in {retry_delay} seconds... (attempt {retry_count})")
                await asyncio.sleep(retry_delay)
                # Keep retry delay low for persistent connection attempts
                retry_delay = min(retry_delay * 1.2, 10)  # Max 10 second delay
=======
            # Register agent with backend
            await connection.register_agent(shells)
            
            # Heartbeat interval (in seconds)
            heartbeat_interval = 30  # Send heartbeat every 30 seconds
            last_heartbeat = 0
            
            # Keep the agent running until running flag is cleared
            while running.is_set():
                try:
                    await asyncio.sleep(1)
                    
                    # Send periodic heartbeat
                    last_heartbeat += 1
                    if last_heartbeat >= heartbeat_interval:
                        await connection.send_heartbeat()
                        last_heartbeat = 0
                        
                except asyncio.CancelledError:
                    break
>>>>>>> 58c7fefe
                
    except KeyboardInterrupt:
        logger.info("Received interrupt signal, shutting down...")
    except Exception as e:
        logger.error(f"Agent error: {e}")
    finally:
        logger.info("Cleaning up...")
        await connection.disconnect()
        if advertiser:
            advertiser.stop_advertising()
        logger.info("Shutdown complete")

if __name__ == "__main__":
    if platform.system().lower() == "windows":
        asyncio.set_event_loop_policy(asyncio.WindowsProactorEventLoopPolicy())
    
    try:
        import uvloop
        asyncio.set_event_loop_policy(uvloop.EventLoopPolicy())
    except ImportError:
        pass
    
    asyncio.run(main())<|MERGE_RESOLUTION|>--- conflicted
+++ resolved
@@ -66,21 +66,19 @@
         while running.is_set():
             logger.info(f"Attempting to connect to backend (attempt {retry_count + 1})...")
             
-<<<<<<< HEAD
             if await connection.connect():
                 logger.info("Successfully connected to backend")
                 
                 # Detect available shells
                 shells = detect_shells()
                 logger.info(f"Detected shells: {shells}")
-                logger.info(f"Shells type: {type(shells)}")
                 logger.info(f"Number of shells detected: {len(shells) if shells else 0}")
                 
                 if not shells:
                     logger.error("No shells detected! This is a critical issue.")
                 else:
                     logger.info(f"Shell details: {[(name, path) for name, path in shells.items()]}")
-                
+
                 # Register agent with backend
                 logger.info("Registering agent with backend...")
                 registration_success = await connection.register_agent(shells)
@@ -89,14 +87,25 @@
                 else:
                     logger.error("Agent registration failed")
                 
+                # Heartbeat interval (in seconds)
+                heartbeat_interval = 30  
+                last_heartbeat = 0
+
                 # Keep the agent running until running flag is cleared
                 while running.is_set():
                     try:
+                        await asyncio.sleep(1)
+
+                        # Send periodic heartbeat
+                        last_heartbeat += 1
+                        if last_heartbeat >= heartbeat_interval:
+                            await connection.send_heartbeat()
+                            last_heartbeat = 0
+
                         # Check if connection is still alive
                         if not connection.connected:
                             logger.warning("Connection lost, attempting to reconnect...")
                             break
-                        await asyncio.sleep(1)
                     except asyncio.CancelledError:
                         break
                 
@@ -112,30 +121,7 @@
                 retry_count += 1
                 logger.warning(f"Failed to connect, retrying in {retry_delay} seconds... (attempt {retry_count})")
                 await asyncio.sleep(retry_delay)
-                # Keep retry delay low for persistent connection attempts
                 retry_delay = min(retry_delay * 1.2, 10)  # Max 10 second delay
-=======
-            # Register agent with backend
-            await connection.register_agent(shells)
-            
-            # Heartbeat interval (in seconds)
-            heartbeat_interval = 30  # Send heartbeat every 30 seconds
-            last_heartbeat = 0
-            
-            # Keep the agent running until running flag is cleared
-            while running.is_set():
-                try:
-                    await asyncio.sleep(1)
-                    
-                    # Send periodic heartbeat
-                    last_heartbeat += 1
-                    if last_heartbeat >= heartbeat_interval:
-                        await connection.send_heartbeat()
-                        last_heartbeat = 0
-                        
-                except asyncio.CancelledError:
-                    break
->>>>>>> 58c7fefe
                 
     except KeyboardInterrupt:
         logger.info("Received interrupt signal, shutting down...")
