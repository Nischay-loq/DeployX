--- conflicted
+++ resolved
@@ -10,13 +10,8 @@
 import signal
 import time
 from typing import Optional, List
-<<<<<<< HEAD
-import queue
-from device_runner import Device_Registration
-=======
 import atexit
 from device_runner import send_online_status, send_offline_status
->>>>>>> c3a3d0c4
 
 # Global flag to prevent duplicate offline calls
 offline_sent = False
@@ -431,11 +426,6 @@
         sys.exit(1)
 
 if __name__ == "__main__":
-<<<<<<< HEAD
-
-    
-=======
->>>>>>> c3a3d0c4
     if platform.system().lower() == "windows":
         asyncio.set_event_loop_policy(asyncio.WindowsProactorEventLoopPolicy())
     
