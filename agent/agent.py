--- conflicted
+++ resolved
@@ -231,8 +231,6 @@
             if self.connected:
                 await self.sio.emit("command_output", {"output": f"\r\nError starting shell {shell_name}: {e}\r\n"})
 
-<<<<<<< HEAD
-=======
     async def send_interrupt_signal(self):
         """Send interrupt signal to the current process"""
         if not self.current_process or self.current_process.poll() is not None:
@@ -299,7 +297,6 @@
                 })
             await self.start_shell(current_shell)
     
->>>>>>> 17d15096
     def monitor_output(self):
         """Monitor subprocess output in a separate thread"""
         try:
@@ -361,7 +358,6 @@
                     except Exception as e:
                         logger.error(f"Failed to send exit message: {e}")
 
-<<<<<<< HEAD
     async def execute_command(self, command: str):
         """Execute command in the current shell"""
         if not self.current_process or self.current_process.poll() is not None:
@@ -403,7 +399,7 @@
                 await self.sio.emit('command_output', {
                     'output': f"\r\nError executing command: {str(e)}\r\n"
                 })
-=======
+                
     def setup_signal_handlers(self):
         """Setup signal handlers to prevent unwanted termination"""
         def signal_handler(signum, frame):
@@ -414,7 +410,6 @@
         if platform.system().lower() != "windows":
             signal.signal(signal.SIGINT, signal_handler)
             signal.signal(signal.SIGTERM, signal_handler)
->>>>>>> 17d15096
     
     def cleanup_process(self):
         """Cleanup current subprocess and its output thread"""
@@ -565,20 +560,15 @@
     import argparse
     
     parser = argparse.ArgumentParser(description="Remote Command Execution Agent")
-<<<<<<< HEAD
-    parser.add_argument("--server", default="https://deployx-server.onrender.com/", help="Backend server URL")
-    parser.add_argument("--agent-id", help="Custom agent ID")
-=======
     parser.add_argument(
         "--server", 
-        default="http://localhost:8000/", 
-        help="Backend server URL (default: http://localhost:8000/)"
+        default="https://deployx-server.onrender.com/", 
+        help="Backend server URL (default: https://deployx-server.onrender.com/)"
     )
     parser.add_argument(
         "--agent-id", 
         help="Custom agent ID (default: auto-generated)"
     )
->>>>>>> 17d15096
     
     args = parser.parse_args()
     
